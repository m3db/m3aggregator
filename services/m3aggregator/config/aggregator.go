// Copyright (c) 2017 Uber Technologies, Inc.
//
// Permission is hereby granted, free of charge, to any person obtaining a copy
// of this software and associated documentation files (the "Software"), to deal
// in the Software without restriction, including without limitation the rights
// to use, copy, modify, merge, publish, distribute, sublicense, and/or sell
// copies of the Software, and to permit persons to whom the Software is
// furnished to do so, subject to the following conditions:
//
// The above copyright notice and this permission notice shall be included in
// all copies or substantial portions of the Software.
//
// THE SOFTWARE IS PROVIDED "AS IS", WITHOUT WARRANTY OF ANY KIND, EXPRESS OR
// IMPLIED, INCLUDING BUT NOT LIMITED TO THE WARRANTIES OF MERCHANTABILITY,
// FITNESS FOR A PARTICULAR PURPOSE AND NONINFRINGEMENT. IN NO EVENT SHALL THE
// AUTHORS OR COPYRIGHT HOLDERS BE LIABLE FOR ANY CLAIM, DAMAGES OR OTHER
// LIABILITY, WHETHER IN AN ACTION OF CONTRACT, TORT OR OTHERWISE, ARISING FROM,
// OUT OF OR IN CONNECTION WITH THE SOFTWARE OR THE USE OR OTHER DEALINGS IN
// THE SOFTWARE.

package config

import (
	"errors"
	"fmt"
	"net"
	"os"
	"runtime"
	"sort"
	"strings"
	"time"

	"github.com/m3db/m3aggregator/aggregation/quantile/cm"
	"github.com/m3db/m3aggregator/aggregator"
	"github.com/m3db/m3aggregator/aggregator/handler"
	"github.com/m3db/m3cluster/client"
	etcdclient "github.com/m3db/m3cluster/client/etcd"
	"github.com/m3db/m3cluster/kv"
	"github.com/m3db/m3cluster/placement"
	"github.com/m3db/m3cluster/services"
	"github.com/m3db/m3metrics/policy"
	"github.com/m3db/m3metrics/protocol/msgpack"
	"github.com/m3db/m3x/instrument"
	"github.com/m3db/m3x/pool"
	"github.com/m3db/m3x/retry"
	"github.com/m3db/m3x/sync"

	"github.com/spaolacci/murmur3"
)

const (
	initialBufferSizeGrowthFactor = 2
)

var (
	errUnknownQuantileSuffixFnType = errors.New("unknown quantile suffix function type")
	errNoKVClientConfiguration     = errors.New("no kv client configuration")
	errEmptyJitterBucketList       = errors.New("empty jitter bucket list")
)

// AggregatorConfiguration contains aggregator configuration.
// TODO(xichen): consolidate the kv stores.
type AggregatorConfiguration struct {
	// Default aggregation types for counter metrics.
	CounterAggregationTypes []policy.AggregationType `yaml:"counterAggregationTypes" validate:"nonzero"`

	// Default aggregation types for timer metrics.
	TimerAggregationTypes []policy.AggregationType `yaml:"timerAggregationTypes" validate:"nonzero"`

	// Default aggregation types for gauge metrics.
	GaugeAggregationTypes []policy.AggregationType `yaml:"gaugeAggregationTypes" validate:"nonzero"`

	// Common metric prefix.
	MetricPrefix string `yaml:"metricPrefix"`

	// Counter metric prefix.
	CounterPrefix string `yaml:"counterPrefix"`

	// Timer metric prefix.
	TimerPrefix string `yaml:"timerPrefix"`

	// Gauge metric suffix.
	GaugePrefix string `yaml:"gaugePrefix"`

	// Metric suffix for aggregation type last.
	AggregationLastSuffix string `yaml:"aggregationLastSuffix"`

	// Metric suffix for aggregation type sum.
	AggregationSumSuffix string `yaml:"aggregationSumSuffix"`

	// Metric suffix for aggregation type sum square.
	AggregationSumSqSuffix string `yaml:"aggregationSumSqSuffix"`

	// Metric suffix for aggregation type mean.
	AggregationMeanSuffix string `yaml:"aggregationMeanSuffix"`

	// Metric suffix for aggregation type min.
	AggregationMinSuffix string `yaml:"aggregationMinSuffix"`

	// Metric suffix for aggregation type max.
	AggregationMaxSuffix string `yaml:"aggregationMaxSuffix"`

	// Metric suffix for aggregation type count.
	AggregationCountSuffix string `yaml:"aggregationCountSuffix"`

	// Metric suffix for aggregation type standard deviation.
	AggregationStdevSuffix string `yaml:"aggregationStdevSuffix"`

	// Metric suffix for aggregation type median.
	AggregationMedianSuffix string `yaml:"aggregationMedianSuffix"`

	// Timer quantile suffix function type.
	TimerQuantileSuffixFnType string `yaml:"timerQuantileSuffixFnType"`

	// Counter suffix override.
	CounterSuffixOverride map[policy.AggregationType]string `yaml:"counterSuffixOverride"`

	// Timer suffix override.
	TimerSuffixOverride map[policy.AggregationType]string `yaml:"timerSuffixOverride"`

	// Gauge suffix override.
	GaugeSuffixOverride map[policy.AggregationType]string `yaml:"gaugeSuffixOverride"`

	// Stream configuration for computing quantiles.
	Stream streamConfiguration `yaml:"stream"`

	// Client configuration for key value store.
	KVClient kvClientConfiguration `yaml:"kvClient" validate:"nonzero"`

	// KV namespace.
	KVNamespace string `yaml:"kvNamespace" validate:"nonzero"`

	// Placement manager.
	PlacementManager placementManagerConfiguration `yaml:"placementManager"`

	// Sharding function type.
	ShardFnType *shardFnType `yaml:"shardFnType"`

	// Amount of time we buffer writes before shard cutover.
	BufferDurationBeforeShardCutover time.Duration `yaml:"bufferDurationBeforeShardCutover"`

	// Amount of time we buffer writes after shard cutoff.
	BufferDurationAfterShardCutoff time.Duration `yaml:"bufferDurationAfterShardCutoff"`

	// Resign timeout.
	ResignTimeout time.Duration `yaml:"resignTimeout"`

	// Flush times manager.
	FlushTimesManager flushTimesManagerConfiguration `yaml:"flushTimesManager"`

	// Election manager.
	ElectionManager electionManagerConfiguration `yaml:"electionManager"`

	// Flush manager.
	FlushManager flushManagerConfiguration `yaml:"flushManager"`

	// Minimum flush interval across all resolutions.
	MinFlushInterval time.Duration `yaml:"minFlushInterval"`

	// Maximum flush size in bytes.
	MaxFlushSize int `yaml:"maxFlushSize"`

	// Flushing handler configuration.
	Flush *handler.FlushHandlerConfiguration `yaml:"flush"`

	// EntryTTL determines how long an entry remains alive before it may be expired due to inactivity.
	EntryTTL time.Duration `yaml:"entryTTL"`

	// EntryCheckInterval determines how often entries are checked for expiration.
	EntryCheckInterval time.Duration `yaml:"entryCheckInterval"`

	// EntryCheckBatchPercent determines the percentage of entries checked in a batch.
	EntryCheckBatchPercent float64 `yaml:"entryCheckBatchPercent" validate:"min=0.0,max=1.0"`

	// MaxTimerBatchSizePerWrite determines the maximum timer batch size for each batched write.
	MaxTimerBatchSizePerWrite int `yaml:"maxTimerBatchSizePerWrite" validate:"min=0"`

	// Default policies.
	DefaultPolicies []policy.Policy `yaml:"defaultPolicies" validate:"nonzero"`

	// Pool of counter elements.
	CounterElemPool pool.ObjectPoolConfiguration `yaml:"counterElemPool"`

	// Pool of timer elements.
	TimerElemPool pool.ObjectPoolConfiguration `yaml:"timerElemPool"`

	// Pool of gauge elements.
	GaugeElemPool pool.ObjectPoolConfiguration `yaml:"gaugeElemPool"`

	// Pool of entries.
	EntryPool pool.ObjectPoolConfiguration `yaml:"entryPool"`

	// Pool of buffered encoders.
	BufferedEncoderPool pool.ObjectPoolConfiguration `yaml:"bufferedEncoderPool"`

	// Pool of aggregation types.
	AggregationTypesPool pool.ObjectPoolConfiguration `yaml:"aggregationTypesPool"`

	// Pool of quantile slices.
	QuantilesPool pool.BucketizedPoolConfiguration `yaml:"quantilesPool"`
}

// NewAggregatorOptions creates a new set of aggregator options.
func (c *AggregatorConfiguration) NewAggregatorOptions(
	address string,
	instrumentOpts instrument.Options,
) (aggregator.Options, error) {
	scope := instrumentOpts.MetricsScope()
	opts := aggregator.NewOptions().SetInstrumentOptions(instrumentOpts)

	opts = opts.SetDefaultCounterAggregationTypes(c.CounterAggregationTypes).
		SetDefaultTimerAggregationTypes(c.TimerAggregationTypes).
		SetDefaultGaugeAggregationTypes(c.GaugeAggregationTypes)

	// Set the prefix and suffix for metrics aggregations.
	opts = setMetricPrefixOrSuffix(opts, c.MetricPrefix, opts.SetMetricPrefix)
	opts = setMetricPrefixOrSuffix(opts, c.CounterPrefix, opts.SetCounterPrefix)
	opts = setMetricPrefixOrSuffix(opts, c.TimerPrefix, opts.SetTimerPrefix)
	opts = setMetricPrefixOrSuffix(opts, c.AggregationLastSuffix, opts.SetAggregationLastSuffix)
	opts = setMetricPrefixOrSuffix(opts, c.AggregationSumSuffix, opts.SetAggregationSumSuffix)
	opts = setMetricPrefixOrSuffix(opts, c.AggregationSumSqSuffix, opts.SetAggregationSumSqSuffix)
	opts = setMetricPrefixOrSuffix(opts, c.AggregationMeanSuffix, opts.SetAggregationMeanSuffix)
	opts = setMetricPrefixOrSuffix(opts, c.AggregationMinSuffix, opts.SetAggregationMinSuffix)
	opts = setMetricPrefixOrSuffix(opts, c.AggregationMaxSuffix, opts.SetAggregationMaxSuffix)
	opts = setMetricPrefixOrSuffix(opts, c.AggregationCountSuffix, opts.SetAggregationCountSuffix)
	opts = setMetricPrefixOrSuffix(opts, c.AggregationStdevSuffix, opts.SetAggregationStdevSuffix)
	opts = setMetricPrefixOrSuffix(opts, c.AggregationMedianSuffix, opts.SetAggregationMedianSuffix)
	opts = setMetricPrefixOrSuffix(opts, c.GaugePrefix, opts.SetGaugePrefix)

	// Set timer quantiles and quantile suffix function.
	quantileSuffixFn, err := c.parseTimerQuantileSuffixFn(opts)
	if err != nil {
		return nil, err
	}
	opts = opts.SetTimerQuantileSuffixFn(quantileSuffixFn)

	opts = opts.SetCounterSuffixOverride(c.parseSuffixOverride(c.CounterSuffixOverride)).
		SetTimerSuffixOverride(c.parseSuffixOverride(c.TimerSuffixOverride)).
		SetGaugeSuffixOverride(c.parseSuffixOverride(c.GaugeSuffixOverride))

	// Set stream options.
	iOpts := instrumentOpts.SetMetricsScope(scope.SubScope("stream"))
	streamOpts, err := c.Stream.NewStreamOptions(iOpts)
	if err != nil {
		return nil, err
	}
	opts = opts.SetStreamOptions(streamOpts)

	// Set instance id.
	instanceID, err := instanceID(address)
	if err != nil {
		return nil, err
	}

	// Create kv client.
	iOpts = instrumentOpts.SetMetricsScope(scope.SubScope("kvClient"))
	client, err := c.KVClient.NewKVClient(iOpts)
	if err != nil {
		return nil, err
	}
	store, err := client.Store(c.KVNamespace)
	if err != nil {
		return nil, err
	}

	// Set placement manager.
	iOpts = instrumentOpts.SetMetricsScope(scope.SubScope("placement-manager"))
	placementManager := c.PlacementManager.NewPlacementManager(instanceID, store, iOpts)
	opts = opts.SetPlacementManager(placementManager)

	// Set sharding function.
	shardFnType := defaultShardFn
	if c.ShardFnType != nil {
		shardFnType = *c.ShardFnType
	}
	shardFn, err := shardFnType.ShardFn()
	if err != nil {
		return nil, err
	}
	opts = opts.SetShardFn(shardFn)

	// Set buffer durations for shard cutovers and shard cutoffs.
	if c.BufferDurationBeforeShardCutover != 0 {
		opts = opts.SetBufferDurationBeforeShardCutover(c.BufferDurationBeforeShardCutover)
	}
	if c.BufferDurationAfterShardCutoff != 0 {
		opts = opts.SetBufferDurationAfterShardCutoff(c.BufferDurationAfterShardCutoff)
	}

	// Set resign timeout.
	if c.ResignTimeout != 0 {
		opts = opts.SetResignTimeout(c.ResignTimeout)
	}

	// Set flush times manager.
	iOpts = instrumentOpts.SetMetricsScope(scope.SubScope("flush-times-manager"))
	flushTimesManager := c.FlushTimesManager.NewFlushTimesManager(store, iOpts)
	opts = opts.SetFlushTimesManager(flushTimesManager)

	// Set election manager.
	iOpts = instrumentOpts.SetMetricsScope(scope.SubScope("election-manager"))
	electionManager, err := c.ElectionManager.NewElectionManager(
		client,
		instanceID,
		c.KVNamespace,
		placementManager,
		flushTimesManager,
		iOpts,
	)
	if err != nil {
		return nil, err
	}
	opts = opts.SetElectionManager(electionManager)

	// Set flush manager.
	iOpts = instrumentOpts.SetMetricsScope(scope.SubScope("flush-manager"))
	flushManager, err := c.FlushManager.NewFlushManager(
		placementManager,
		electionManager,
		flushTimesManager,
		iOpts,
	)
	if err != nil {
		return nil, err
	}
	opts = opts.SetFlushManager(flushManager)

	// Set flushing handler.
	if c.MinFlushInterval != 0 {
		opts = opts.SetMinFlushInterval(c.MinFlushInterval)
	}
	if c.MaxFlushSize != 0 {
		opts = opts.SetMaxFlushSize(c.MaxFlushSize)
	}
	iOpts = instrumentOpts.SetMetricsScope(scope.SubScope("flush-handler"))
	flushHandler, err := c.Flush.NewHandler(iOpts)
	if err != nil {
		return nil, err
	}
	opts = opts.SetFlushHandler(flushHandler)

	// Set entry options.
	if c.EntryTTL != 0 {
		opts = opts.SetEntryTTL(c.EntryTTL)
	}
	if c.EntryCheckInterval != 0 {
		opts = opts.SetEntryCheckInterval(c.EntryCheckInterval)
	}
	if c.EntryCheckBatchPercent != 0.0 {
		opts = opts.SetEntryCheckBatchPercent(c.EntryCheckBatchPercent)
	}
	if c.MaxTimerBatchSizePerWrite != 0 {
		opts = opts.SetMaxTimerBatchSizePerWrite(c.MaxTimerBatchSizePerWrite)
	}

	// Set default policies.
	policies := make([]policy.Policy, len(c.DefaultPolicies))
	copy(policies, c.DefaultPolicies)
	sort.Sort(policy.ByResolutionAsc(policies))
	opts = opts.SetDefaultPolicies(policies)

	// Set counter elem pool.
	iOpts = instrumentOpts.SetMetricsScope(scope.SubScope("counter-elem-pool"))
	counterElemPoolOpts := c.CounterElemPool.NewObjectPoolOptions(iOpts)
	counterElemPool := aggregator.NewCounterElemPool(counterElemPoolOpts)
	opts = opts.SetCounterElemPool(counterElemPool)
	counterElemPool.Init(func() *aggregator.CounterElem {
		return aggregator.NewCounterElem(nil, policy.EmptyStoragePolicy, policy.DefaultAggregationTypes, opts)
	})

	// Set timer elem pool.
	iOpts = instrumentOpts.SetMetricsScope(scope.SubScope("timer-elem-pool"))
	timerElemPoolOpts := c.TimerElemPool.NewObjectPoolOptions(iOpts)
	timerElemPool := aggregator.NewTimerElemPool(timerElemPoolOpts)
	opts = opts.SetTimerElemPool(timerElemPool)
	timerElemPool.Init(func() *aggregator.TimerElem {
		return aggregator.NewTimerElem(nil, policy.EmptyStoragePolicy, policy.DefaultAggregationTypes, opts)
	})

	// Set gauge elem pool.
	iOpts = instrumentOpts.SetMetricsScope(scope.SubScope("gauge-elem-pool"))
	gaugeElemPoolOpts := c.GaugeElemPool.NewObjectPoolOptions(iOpts)
	gaugeElemPool := aggregator.NewGaugeElemPool(gaugeElemPoolOpts)
	opts = opts.SetGaugeElemPool(gaugeElemPool)
	gaugeElemPool.Init(func() *aggregator.GaugeElem {
		return aggregator.NewGaugeElem(nil, policy.EmptyStoragePolicy, policy.DefaultAggregationTypes, opts)
	})

	// Set entry pool.
	iOpts = instrumentOpts.SetMetricsScope(scope.SubScope("entry-pool"))
	entryPoolOpts := c.EntryPool.NewObjectPoolOptions(iOpts)
	entryPool := aggregator.NewEntryPool(entryPoolOpts)
	opts = opts.SetEntryPool(entryPool)
	entryPool.Init(func() *aggregator.Entry { return aggregator.NewEntry(nil, opts) })

	// Set buffered encoder pool.
	// NB(xichen): we preallocate a bit over the maximum flush size as a safety measure
	// because we might write past the max flush size and rewind it during flushing.
	iOpts = instrumentOpts.SetMetricsScope(scope.SubScope("buffered-encoder-pool"))
	bufferedEncoderPoolOpts := msgpack.NewBufferedEncoderPoolOptions().
		SetObjectPoolOptions(c.BufferedEncoderPool.NewObjectPoolOptions(iOpts))
	bufferedEncoderPool := msgpack.NewBufferedEncoderPool(bufferedEncoderPoolOpts)
	opts = opts.SetBufferedEncoderPool(bufferedEncoderPool)
	initialBufferSize := c.MaxFlushSize * initialBufferSizeGrowthFactor
	bufferedEncoderPool.Init(func() msgpack.BufferedEncoder {
		return msgpack.NewPooledBufferedEncoderSize(bufferedEncoderPool, initialBufferSize)
	})

	// Set aggregation types pool.
	iOpts = instrumentOpts.SetMetricsScope(scope.SubScope("aggregation-types-pool"))
	aggTypesPoolOpts := c.AggregationTypesPool.NewObjectPoolOptions(iOpts)
	aggTypesPool := policy.NewAggregationTypesPool(aggTypesPoolOpts)
	opts = opts.SetAggregationTypesPool(aggTypesPool)
	aggTypesPool.Init(func() policy.AggregationTypes {
		return make(policy.AggregationTypes, 0, len(policy.ValidAggregationTypes))
	})

	// Set quantiles pool.
	iOpts = instrumentOpts.SetMetricsScope(scope.SubScope("quantile-pool"))
	quantilesPool := pool.NewFloatsPool(
		c.QuantilesPool.NewBuckets(),
		c.QuantilesPool.NewObjectPoolOptions(iOpts),
	)
	opts = opts.SetQuantilesPool(quantilesPool)
	quantilesPool.Init()

	return opts, nil
}

// parseSuffixOverride parses the suffix override map.
func (c *AggregatorConfiguration) parseSuffixOverride(m map[policy.AggregationType]string) map[policy.AggregationType][]byte {
	res := make(map[policy.AggregationType][]byte, len(m))
	for aggType, s := range m {
		var bytes []byte
		if s != "" {
			// NB(cw) []byte("") is empty with a cap of 8.
			bytes = []byte(s)
		}
		res[aggType] = bytes
	}
	return res
}

// parseTimerQuantileSuffixFn parses the quantile suffix function type.
func (c *AggregatorConfiguration) parseTimerQuantileSuffixFn(opts aggregator.Options) (aggregator.QuantileSuffixFn, error) {
	fnType := defaultQuantileSuffixType
	if c.TimerQuantileSuffixFnType != "" {
		fnType = timerQuantileSuffixFnType(c.TimerQuantileSuffixFnType)
	}
	switch fnType {
	case defaultQuantileSuffixType:
		return opts.TimerQuantileSuffixFn(), nil
	default:
		return nil, errUnknownQuantileSuffixFnType
	}
}

// streamConfiguration contains configuration for quantile-related metric streams.
type streamConfiguration struct {
	// Error epsilon for quantile computation.
	Eps float64 `yaml:"eps"`

	// Initial heap capacity for quantile computation.
	Capacity int `yaml:"capacity"`

	// Insertion and compression frequency.
	InsertAndCompressEvery int `yaml:"insertAndCompressEvery"`

	// Flush frequency.
	FlushEvery int `yaml:"flushEvery"`

	// Pool of streams.
	StreamPool pool.ObjectPoolConfiguration `yaml:"streamPool"`

	// Pool of metric samples.
	SamplePool *pool.ObjectPoolConfiguration `yaml:"samplePool"`

	// Pool of float slices.
	FloatsPool pool.BucketizedPoolConfiguration `yaml:"floatsPool"`
}

func (c *streamConfiguration) NewStreamOptions(instrumentOpts instrument.Options) (cm.Options, error) {
	scope := instrumentOpts.MetricsScope()
	opts := cm.NewOptions().
		SetEps(c.Eps).
		SetCapacity(c.Capacity)

	if c.InsertAndCompressEvery != 0 {
		opts = opts.SetInsertAndCompressEvery(c.InsertAndCompressEvery)
	}
	if c.FlushEvery != 0 {
		opts = opts.SetFlushEvery(c.FlushEvery)
	}

	if c.SamplePool != nil {
		iOpts := instrumentOpts.SetMetricsScope(scope.SubScope("sample-pool"))
		samplePoolOpts := c.SamplePool.NewObjectPoolOptions(iOpts)
		samplePool := cm.NewSamplePool(samplePoolOpts)
		opts = opts.SetSamplePool(samplePool)
		samplePool.Init()
	}

	iOpts := instrumentOpts.SetMetricsScope(scope.SubScope("floats-pool"))
	floatsPoolOpts := c.FloatsPool.NewObjectPoolOptions(iOpts)
	floatsPool := pool.NewFloatsPool(c.FloatsPool.NewBuckets(), floatsPoolOpts)
	opts = opts.SetFloatsPool(floatsPool)
	floatsPool.Init()

	iOpts = instrumentOpts.SetMetricsScope(scope.SubScope("stream-pool"))
	streamPoolOpts := c.StreamPool.NewObjectPoolOptions(iOpts)
	streamPool := cm.NewStreamPool(streamPoolOpts)
	opts = opts.SetStreamPool(streamPool)
	streamPool.Init(func() cm.Stream { return cm.NewStream(nil, opts) })

	if err := opts.Validate(); err != nil {
		return nil, err
	}
	return opts, nil
}

// TODO(xichen): add configuration for in-memory client with pre-populated data
// for different namespaces so we can start up m3aggregator without a real etcd cluster.
type kvClientConfiguration struct {
	Etcd *etcdclient.Configuration `yaml:"etcd"`
}

func (c *kvClientConfiguration) NewKVClient(instrumentOpts instrument.Options) (client.Client, error) {
	if c.Etcd == nil {
		return nil, errNoKVClientConfiguration
	}
	return c.Etcd.NewClient(instrumentOpts)
}

type shardFnType string

// List of supported sharding function types.
const (
	murmur32ShardFn shardFnType = "murmur32"

	defaultShardFn = murmur32ShardFn
)

var (
	validShardFnTypes = []shardFnType{
		murmur32ShardFn,
	}
)

func (t *shardFnType) UnmarshalYAML(unmarshal func(interface{}) error) error {
	var str string
	if err := unmarshal(&str); err != nil {
		return err
	}
	if str == "" {
		*t = defaultShardFn
		return nil
	}
	validTypes := make([]string, 0, len(validShardFnTypes))
	for _, valid := range validShardFnTypes {
		if str == string(valid) {
			*t = valid
			return nil
		}
		validTypes = append(validTypes, string(valid))
	}
	return fmt.Errorf("invalid shrading function type '%s' valid types are: %s",
		str, strings.Join(validTypes, ", "))
}

func (t shardFnType) ShardFn() (aggregator.ShardFn, error) {
	switch t {
	case murmur32ShardFn:
		return func(id []byte, numShards int) uint32 {
			return murmur3.Sum32(id) % uint32(numShards)
		}, nil
	default:
		return nil, fmt.Errorf("unrecognized hash gen type %v", t)
	}
}

type placementManagerConfiguration struct {
	PlacementWatcher placement.WatcherConfiguration `yaml:"placementWatcher"`
}

func (c placementManagerConfiguration) NewPlacementManager(
	instanceID string,
	store kv.Store,
	instrumentOpts instrument.Options,
) aggregator.PlacementManager {
	scope := instrumentOpts.MetricsScope()
	iOpts := instrumentOpts.SetMetricsScope(scope.SubScope("placement-watcher"))
	placementWatcherOpts := c.PlacementWatcher.NewOptions(store, iOpts)
	placementWatcher := placement.NewStagedPlacementWatcher(placementWatcherOpts)
	placementManagerOpts := aggregator.NewPlacementManagerOptions().
		SetInstrumentOptions(instrumentOpts).
		SetInstanceID(instanceID).
		SetStagedPlacementWatcher(placementWatcher)
	return aggregator.NewPlacementManager(placementManagerOpts)
}

type flushTimesManagerConfiguration struct {
	// Flush times key format.
	FlushTimesKeyFmt string `yaml:"flushTimesKeyFmt" validate:"nonzero"`

	// Retrier for persisting flush times.
	FlushTimesPersistRetrier xretry.Configuration `yaml:"flushTimesPersistRetrier"`
}

func (c flushTimesManagerConfiguration) NewFlushTimesManager(
	store kv.Store,
	instrumentOpts instrument.Options,
) aggregator.FlushTimesManager {
	scope := instrumentOpts.MetricsScope()
	retrier := c.FlushTimesPersistRetrier.NewRetrier(scope.SubScope("flush-times-persist"))
	flushTimesManagerOpts := aggregator.NewFlushTimesManagerOptions().
		SetInstrumentOptions(instrumentOpts).
		SetFlushTimesKeyFmt(c.FlushTimesKeyFmt).
		SetFlushTimesStore(store).
		SetFlushTimesPersistRetrier(retrier)
	return aggregator.NewFlushTimesManager(flushTimesManagerOpts)
}

type electionManagerConfiguration struct {
<<<<<<< HEAD
	Election                   electionConfiguration  `yaml:"election"`
	ServiceID                  serviceIDConfiguration `yaml:"serviceID"`
	LeaderValue                string                 `yaml:"leaderValue"`
	ElectionKeyFmt             string                 `yaml:"electionKeyFmt" validate:"nonzero"`
	CampaignRetrier            xretry.Configuration   `yaml:"campaignRetrier"`
	ChangeRetrier              xretry.Configuration   `yaml:"changeRetrier"`
	ResignRetrier              xretry.Configuration   `yaml:"resignRetrier"`
	CampaignStateCheckInterval time.Duration          `yaml:"campaignStateCheckInterval"`
	ShardCutoffCheckOffset     time.Duration          `yaml:"shardCutoffCheckOffset"`
=======
	Election        electionConfiguration  `yaml:"election"`
	ServiceID       serviceIDConfiguration `yaml:"serviceID"`
	LeaderValue     string                 `yaml:"leaderValue"`
	ElectionKeyFmt  string                 `yaml:"electionKeyFmt" validate:"nonzero"`
	CampaignRetrier retry.Configuration    `yaml:"campaignRetrier"`
	ChangeRetrier   retry.Configuration    `yaml:"changeRetrier"`
>>>>>>> d9b0596b
}

func (c electionManagerConfiguration) NewElectionManager(
	client client.Client,
	instanceID string,
	kvNamespace string,
	placementManager aggregator.PlacementManager,
	flushTimesManager aggregator.FlushTimesManager,
	instrumentOpts instrument.Options,
) (aggregator.ElectionManager, error) {
	electionOpts, err := c.Election.NewElectionOptions()
	if err != nil {
		return nil, err
	}
	serviceID := c.ServiceID.NewServiceID()
	namespaceOpts := services.NewNamespaceOptions().SetPlacementNamespace(kvNamespace)
	serviceOpts := services.NewOptions().SetNamespaceOptions(namespaceOpts)
	svcs, err := client.Services(serviceOpts)
	if err != nil {
		return nil, err
	}
	leaderService, err := svcs.LeaderService(serviceID, electionOpts)
	if err != nil {
		return nil, err
	}
	campaignOpts, err := services.NewCampaignOptions()
	if err != nil {
		return nil, err
	}
	leaderValue := instanceID
	if c.LeaderValue != "" {
		leaderValue = c.LeaderValue
	}
	campaignOpts = campaignOpts.SetLeaderValue(leaderValue)
	scope := instrumentOpts.MetricsScope()
	campaignRetryOpts := c.CampaignRetrier.NewOptions(scope.SubScope("campaign"))
	changeRetryOpts := c.ChangeRetrier.NewOptions(scope.SubScope("change"))
	resignRetryOpts := c.ResignRetrier.NewOptions(scope.SubScope("resign"))
	opts := aggregator.NewElectionManagerOptions().
		SetInstrumentOptions(instrumentOpts).
		SetElectionOptions(electionOpts).
		SetCampaignOptions(campaignOpts).
		SetCampaignRetryOptions(campaignRetryOpts).
		SetChangeRetryOptions(changeRetryOpts).
		SetResignRetryOptions(resignRetryOpts).
		SetElectionKeyFmt(c.ElectionKeyFmt).
		SetLeaderService(leaderService).
		SetPlacementManager(placementManager).
		SetFlushTimesManager(flushTimesManager)
	if c.CampaignStateCheckInterval != 0 {
		opts = opts.SetCampaignStateCheckInterval(c.CampaignStateCheckInterval)
	}
	if c.ShardCutoffCheckOffset != 0 {
		opts = opts.SetShardCutoffCheckOffset(c.ShardCutoffCheckOffset)
	}
	electionManager := aggregator.NewElectionManager(opts)
	return electionManager, nil
}

type electionConfiguration struct {
	LeaderTimeout time.Duration `yaml:"leaderTimeout"`
	ResignTimeout time.Duration `yaml:"resignTimeout"`
	TTLSeconds    int           `yaml:"ttlSeconds"`
}

func (c electionConfiguration) NewElectionOptions() (services.ElectionOptions, error) {
	opts := services.NewElectionOptions()
	if c.LeaderTimeout != 0 {
		opts = opts.SetLeaderTimeout(c.LeaderTimeout)
	}
	if c.ResignTimeout != 0 {
		opts = opts.SetResignTimeout(c.ResignTimeout)
	}
	if c.TTLSeconds != 0 {
		opts = opts.SetTTLSecs(c.TTLSeconds)
	}
	return opts, nil
}

// TODO: move this to m3cluster.
type serviceIDConfiguration struct {
	Name        string `yaml:"name"`
	Environment string `yaml:"environment"`
	Zone        string `yaml:"zone"`
}

func (c serviceIDConfiguration) NewServiceID() services.ServiceID {
	sid := services.NewServiceID()
	if c.Name != "" {
		sid = sid.SetName(c.Name)
	}
	if c.Environment != "" {
		sid = sid.SetEnvironment(c.Environment)
	}
	if c.Zone != "" {
		sid = sid.SetZone(c.Zone)
	}
	return sid
}

type flushManagerConfiguration struct {
	// How frequently the flush manager checks for next flush.
	CheckEvery time.Duration `yaml:"checkEvery"`

	// Whether jittering is enabled.
	JitterEnabled *bool `yaml:"jitterEnabled"`

	// Buckets for determining max jitter amounts.
	MaxJitters []jitterBucket `yaml:"maxJitters"`

	// Number of workers per CPU.
	NumWorkersPerCPU float64 `yaml:"numWorkersPerCPU" validate:"min=0.0,max=1.0"`

	// How frequently the flush times are persisted.
	FlushTimesPersistEvery time.Duration `yaml:"flushTimesPersistEvery"`

<<<<<<< HEAD
	// Maximum buffer size.
	MaxBufferSize time.Duration `yaml:"maxBufferSize"`
=======
	// Retrier for persisting flush times.
	FlushTimesPersistRetrier retry.Configuration `yaml:"flushTimesPersistRetrier"`

	// Maximum duration with no flushes.
	MaxNoFlushDuration time.Duration `yaml:"maxNoFlushDuration"`
>>>>>>> d9b0596b

	// Window size for a forced flush.
	ForcedFlushWindowSize time.Duration `yaml:"forcedFlushWindowSize"`
}

func (c flushManagerConfiguration) NewFlushManager(
	placementManager aggregator.PlacementManager,
	electionManager aggregator.ElectionManager,
	flushTimesManager aggregator.FlushTimesManager,
	instrumentOpts instrument.Options,
) (aggregator.FlushManager, error) {
	opts := aggregator.NewFlushManagerOptions().
		SetInstrumentOptions(instrumentOpts).
		SetPlacementManager(placementManager).
		SetElectionManager(electionManager).
		SetFlushTimesManager(flushTimesManager)
	if c.CheckEvery != 0 {
		opts = opts.SetCheckEvery(c.CheckEvery)
	}
	if c.JitterEnabled != nil {
		opts = opts.SetJitterEnabled(*c.JitterEnabled)
	}
	if c.MaxJitters != nil {
		maxJitterFn, err := jitterBuckets(c.MaxJitters).NewMaxJitterFn()
		if err != nil {
			return nil, err
		}
		opts = opts.SetMaxJitterFn(maxJitterFn)
	}
	if c.NumWorkersPerCPU != 0 {
		workerPoolSize := int(float64(runtime.NumCPU()) * c.NumWorkersPerCPU)
		workerPool := sync.NewWorkerPool(workerPoolSize)
		workerPool.Init()
		opts = opts.SetWorkerPool(workerPool)
	}
	if c.FlushTimesPersistEvery != 0 {
		opts = opts.SetFlushTimesPersistEvery(c.FlushTimesPersistEvery)
	}
	if c.MaxBufferSize != 0 {
		opts = opts.SetMaxBufferSize(c.MaxBufferSize)
	}
	if c.ForcedFlushWindowSize != 0 {
		opts = opts.SetForcedFlushWindowSize(c.ForcedFlushWindowSize)
	}
	return aggregator.NewFlushManager(opts), nil
}

// jitterBucket determines the max jitter percent for lists whose flush
// intervals are no more than the bucket flush interval.
type jitterBucket struct {
	FlushInterval    time.Duration `yaml:"flushInterval" validate:"nonzero"`
	MaxJitterPercent float64       `yaml:"maxJitterPercent" validate:"min=0.0,max=1.0"`
}

type jitterBuckets []jitterBucket

func (buckets jitterBuckets) NewMaxJitterFn() (aggregator.FlushJitterFn, error) {
	numBuckets := len(buckets)
	if numBuckets == 0 {
		return nil, errEmptyJitterBucketList
	}
	res := make([]jitterBucket, numBuckets)
	copy(res, buckets)
	sort.Sort(jitterBucketsByIntervalAscending(res))

	return func(interval time.Duration) time.Duration {
		idx := sort.Search(numBuckets, func(i int) bool {
			return res[i].FlushInterval >= interval
		})
		if idx == numBuckets {
			idx--
		}
		return time.Duration(res[idx].MaxJitterPercent * float64(interval))
	}, nil
}

type jitterBucketsByIntervalAscending []jitterBucket

func (b jitterBucketsByIntervalAscending) Len() int      { return len(b) }
func (b jitterBucketsByIntervalAscending) Swap(i, j int) { b[i], b[j] = b[j], b[i] }

func (b jitterBucketsByIntervalAscending) Less(i, j int) bool {
	return b[i].FlushInterval < b[j].FlushInterval
}

// timerQuantileSuffixFnType is the timer quantile suffix function type.
type timerQuantileSuffixFnType string

// A list of supported timer quantile suffix function types.
const (
	defaultQuantileSuffixType timerQuantileSuffixFnType = "default"
)

type metricPrefixOrSuffixSetter func(prefixOrSuffix []byte) aggregator.Options

func setMetricPrefixOrSuffix(
	opts aggregator.Options,
	str string,
	fn metricPrefixOrSuffixSetter,
) aggregator.Options {
	if str == "" {
		return opts
	}
	return fn([]byte(str))
}

func instanceID(address string) (string, error) {
	hostName, err := os.Hostname()
	if err != nil {
		return "", fmt.Errorf("error determining host name: %v", err)
	}
	_, port, err := net.SplitHostPort(address)
	if err != nil {
		return "", fmt.Errorf("error parse msgpack server address %s: %v", address, err)
	}
	return net.JoinHostPort(hostName, port), nil
}<|MERGE_RESOLUTION|>--- conflicted
+++ resolved
@@ -603,7 +603,7 @@
 	FlushTimesKeyFmt string `yaml:"flushTimesKeyFmt" validate:"nonzero"`
 
 	// Retrier for persisting flush times.
-	FlushTimesPersistRetrier xretry.Configuration `yaml:"flushTimesPersistRetrier"`
+	FlushTimesPersistRetrier retry.Configuration `yaml:"flushTimesPersistRetrier"`
 }
 
 func (c flushTimesManagerConfiguration) NewFlushTimesManager(
@@ -621,24 +621,15 @@
 }
 
 type electionManagerConfiguration struct {
-<<<<<<< HEAD
 	Election                   electionConfiguration  `yaml:"election"`
 	ServiceID                  serviceIDConfiguration `yaml:"serviceID"`
 	LeaderValue                string                 `yaml:"leaderValue"`
 	ElectionKeyFmt             string                 `yaml:"electionKeyFmt" validate:"nonzero"`
-	CampaignRetrier            xretry.Configuration   `yaml:"campaignRetrier"`
-	ChangeRetrier              xretry.Configuration   `yaml:"changeRetrier"`
-	ResignRetrier              xretry.Configuration   `yaml:"resignRetrier"`
+	CampaignRetrier            retry.Configuration    `yaml:"campaignRetrier"`
+	ChangeRetrier              retry.Configuration    `yaml:"changeRetrier"`
+	ResignRetrier              retry.Configuration    `yaml:"resignRetrier"`
 	CampaignStateCheckInterval time.Duration          `yaml:"campaignStateCheckInterval"`
 	ShardCutoffCheckOffset     time.Duration          `yaml:"shardCutoffCheckOffset"`
-=======
-	Election        electionConfiguration  `yaml:"election"`
-	ServiceID       serviceIDConfiguration `yaml:"serviceID"`
-	LeaderValue     string                 `yaml:"leaderValue"`
-	ElectionKeyFmt  string                 `yaml:"electionKeyFmt" validate:"nonzero"`
-	CampaignRetrier retry.Configuration    `yaml:"campaignRetrier"`
-	ChangeRetrier   retry.Configuration    `yaml:"changeRetrier"`
->>>>>>> d9b0596b
 }
 
 func (c electionManagerConfiguration) NewElectionManager(
@@ -755,16 +746,8 @@
 	// How frequently the flush times are persisted.
 	FlushTimesPersistEvery time.Duration `yaml:"flushTimesPersistEvery"`
 
-<<<<<<< HEAD
 	// Maximum buffer size.
 	MaxBufferSize time.Duration `yaml:"maxBufferSize"`
-=======
-	// Retrier for persisting flush times.
-	FlushTimesPersistRetrier retry.Configuration `yaml:"flushTimesPersistRetrier"`
-
-	// Maximum duration with no flushes.
-	MaxNoFlushDuration time.Duration `yaml:"maxNoFlushDuration"`
->>>>>>> d9b0596b
 
 	// Window size for a forced flush.
 	ForcedFlushWindowSize time.Duration `yaml:"forcedFlushWindowSize"`
