--- conflicted
+++ resolved
@@ -548,22 +548,12 @@
 }
 
 type electionManagerConfiguration struct {
-<<<<<<< HEAD
-	Election            electionConfiguration  `yaml:"election"`
-	ServiceID           serviceIDConfiguration `yaml:"serviceID"`
-	LeaderValue         string                 `yaml:"leaderValue"`
-	ElectionKeyFmt      string                 `yaml:"electionKeyFmt" validate:"nonzero"`
-	CampaignRetrier     xretry.Configuration   `yaml:"campaignRetrier"`
-	ChangeRetrier       xretry.Configuration   `yaml:"changeRetrier"`
-	ChangeVerifyTimeout time.Duration          `yaml:"changeVerifyTimeout"`
-=======
 	Election        electionConfiguration  `yaml:"election"`
 	ServiceID       serviceIDConfiguration `yaml:"serviceID"`
 	LeaderValue     string                 `yaml:"leaderValue"`
 	ElectionKeyFmt  string                 `yaml:"electionKeyFmt" validate:"nonzero"`
 	CampaignRetrier xretry.Configuration   `yaml:"campaignRetrier"`
 	ChangeRetrier   xretry.Configuration   `yaml:"changeRetrier"`
->>>>>>> 94311ba8
 }
 
 func (c electionManagerConfiguration) NewElectionManager(
@@ -604,12 +594,6 @@
 		SetChangeRetryOptions(changeRetryOpts).
 		SetElectionKeyFmt(c.ElectionKeyFmt).
 		SetLeaderService(leaderService)
-<<<<<<< HEAD
-	if c.ChangeVerifyTimeout != 0 {
-		opts = opts.SetChangeVerifyTimeout(c.ChangeVerifyTimeout)
-	}
-=======
->>>>>>> 94311ba8
 	electionManager := aggregator.NewElectionManager(opts)
 	return electionManager, nil
 }
@@ -634,10 +618,7 @@
 	return opts, nil
 }
 
-<<<<<<< HEAD
-=======
 // TODO: move this to m3cluster.
->>>>>>> 94311ba8
 type serviceIDConfiguration struct {
 	Name        string `yaml:"name"`
 	Environment string `yaml:"environment"`
@@ -756,11 +737,7 @@
 		if idx == numBuckets {
 			idx--
 		}
-<<<<<<< HEAD
-		return time.Duration(res[idx].MaxJitterPercent * float64(res[idx].FlushInterval))
-=======
 		return time.Duration(res[idx].MaxJitterPercent * float64(interval))
->>>>>>> 94311ba8
 	}, nil
 }
 
