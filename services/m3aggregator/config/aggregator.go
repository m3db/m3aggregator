--- conflicted
+++ resolved
@@ -53,17 +53,9 @@
 )
 
 var (
-<<<<<<< HEAD
-	errUnknownQuantileSuffixFnType   = errors.New("unknown quantile suffix function type")
-	errUnknownFlushHandlerType       = errors.New("unknown flush handler type")
-	errNoKVClientConfiguration       = errors.New("no kv client configuration")
-	errNoForwardHandlerConfiguration = errors.New("no forward flush configuration")
-	errEmptyJitterBucketList         = errors.New("empty jitter bucket list")
-=======
 	errUnknownQuantileSuffixFnType = errors.New("unknown quantile suffix function type")
 	errNoKVClientConfiguration     = errors.New("no kv client configuration")
 	errEmptyJitterBucketList       = errors.New("empty jitter bucket list")
->>>>>>> ed62433b
 )
 
 // AggregatorConfiguration contains aggregator configuration.
@@ -144,15 +136,12 @@
 	// Sharding function type.
 	ShardFnType *shardFnType `yaml:"shardFnType"`
 
-<<<<<<< HEAD
 	// Amount of time we buffer writes before shard cutover.
 	BufferDurationBeforeShardCutover time.Duration `yaml:"bufferDurationBeforeShardCutover"`
 
 	// Amount of time we buffer writes after shard cutoff.
 	BufferDurationAfterShardCutoff time.Duration `yaml:"bufferDurationAfterShardCutoff"`
 
-=======
->>>>>>> ed62433b
 	// Resign timeout.
 	ResignTimeout time.Duration `yaml:"resignTimeout"`
 
@@ -269,7 +258,6 @@
 	}
 	store, err := client.Store(c.KVNamespace)
 	if err != nil {
-<<<<<<< HEAD
 		return nil, err
 	}
 
@@ -281,15 +269,6 @@
 		return nil, err
 	}
 	opts = opts.SetStagedPlacementWatcher(placementWatcher)
-=======
-		return nil, err
-	}
-
-	// Set placement watcher options.
-	iOpts = instrumentOpts.SetMetricsScope(scope.SubScope("placement-watcher"))
-	watcherOpts := c.PlacementWatcher.NewOptions(store, iOpts)
-	opts = opts.SetStagedPlacementWatcherOptions(watcherOpts)
->>>>>>> ed62433b
 
 	// Set sharding function.
 	shardFnType := defaultShardFn
@@ -302,7 +281,6 @@
 	}
 	opts = opts.SetShardFn(shardFn)
 
-<<<<<<< HEAD
 	// Set buffer durations for shard cutovers and shard cutoffs.
 	if c.BufferDurationBeforeShardCutover != 0 {
 		opts = opts.SetBufferDurationBeforeShardCutover(c.BufferDurationBeforeShardCutover)
@@ -311,8 +289,6 @@
 		opts = opts.SetBufferDurationAfterShardCutoff(c.BufferDurationAfterShardCutoff)
 	}
 
-=======
->>>>>>> ed62433b
 	// Set resign timeout.
 	if c.ResignTimeout != 0 {
 		opts = opts.SetResignTimeout(c.ResignTimeout)
@@ -320,7 +296,7 @@
 
 	// Set election manager.
 	iOpts = instrumentOpts.SetMetricsScope(scope.SubScope("election-manager"))
-	electionManager, err := c.ElectionManager.NewElectionManager(client, instanceID, iOpts)
+	electionManager, err := c.ElectionManager.NewElectionManager(client, instanceID, c.KVNamespace, iOpts)
 	if err != nil {
 		return nil, err
 	}
@@ -328,11 +304,7 @@
 
 	// Set flush manager.
 	iOpts = instrumentOpts.SetMetricsScope(scope.SubScope("flush-manager"))
-<<<<<<< HEAD
 	flushManager, err := c.FlushManager.NewFlushManager(instanceID, placementWatcher, store, electionManager, iOpts)
-=======
-	flushManager, err := c.FlushManager.NewFlushManager(store, electionManager, iOpts)
->>>>>>> ed62433b
 	if err != nil {
 		return nil, err
 	}
@@ -591,27 +563,18 @@
 }
 
 type electionManagerConfiguration struct {
-<<<<<<< HEAD
-	Election            electionConfiguration  `yaml:"election"`
-	ServiceID           serviceIDConfiguration `yaml:"serviceID"`
-	LeaderValue         string                 `yaml:"leaderValue"`
-	ElectionKeyFmt      string                 `yaml:"electionKeyFmt" validate:"nonzero"`
-	CampaignRetrier     xretry.Configuration   `yaml:"campaignRetrier"`
-	ChangeRetrier       xretry.Configuration   `yaml:"changeRetrier"`
-	ChangeVerifyTimeout time.Duration          `yaml:"changeVerifyTimeout"`
-=======
 	Election        electionConfiguration  `yaml:"election"`
 	ServiceID       serviceIDConfiguration `yaml:"serviceID"`
 	LeaderValue     string                 `yaml:"leaderValue"`
 	ElectionKeyFmt  string                 `yaml:"electionKeyFmt" validate:"nonzero"`
 	CampaignRetrier xretry.Configuration   `yaml:"campaignRetrier"`
 	ChangeRetrier   xretry.Configuration   `yaml:"changeRetrier"`
->>>>>>> ed62433b
 }
 
 func (c electionManagerConfiguration) NewElectionManager(
 	client client.Client,
 	instanceID string,
+	kvNamespace string,
 	instrumentOpts instrument.Options,
 ) (aggregator.ElectionManager, error) {
 	electionOpts, err := c.Election.NewElectionOptions()
@@ -619,7 +582,9 @@
 		return nil, err
 	}
 	serviceID := c.ServiceID.NewServiceID()
-	svcs, err := client.Services()
+	namespaceOpts := services.NewNamespaceOptions().SetPlacementNamespace(kvNamespace)
+	serviceOpts := services.NewOptions().SetNamespaceOptions(namespaceOpts)
+	svcs, err := client.Services(serviceOpts)
 	if err != nil {
 		return nil, err
 	}
@@ -647,12 +612,6 @@
 		SetChangeRetryOptions(changeRetryOpts).
 		SetElectionKeyFmt(c.ElectionKeyFmt).
 		SetLeaderService(leaderService)
-<<<<<<< HEAD
-	if c.ChangeVerifyTimeout != 0 {
-		opts = opts.SetChangeVerifyTimeout(c.ChangeVerifyTimeout)
-	}
-=======
->>>>>>> ed62433b
 	electionManager := aggregator.NewElectionManager(opts)
 	return electionManager, nil
 }
@@ -677,10 +636,7 @@
 	return opts, nil
 }
 
-<<<<<<< HEAD
-=======
 // TODO: move this to m3cluster.
->>>>>>> ed62433b
 type serviceIDConfiguration struct {
 	Name        string `yaml:"name"`
 	Environment string `yaml:"environment"`
@@ -731,11 +687,8 @@
 }
 
 func (c flushManagerConfiguration) NewFlushManager(
-<<<<<<< HEAD
 	instanceID string,
 	placementWatcher services.StagedPlacementWatcher,
-=======
->>>>>>> ed62433b
 	store kv.Store,
 	electionManager aggregator.ElectionManager,
 	instrumentOpts instrument.Options,
@@ -747,13 +700,9 @@
 		SetElectionManager(electionManager).
 		SetFlushTimesKeyFmt(c.FlushTimesKeyFmt).
 		SetFlushTimesStore(store).
-<<<<<<< HEAD
 		SetFlushTimesPersistRetrier(retrier).
 		SetInstanceID(instanceID).
 		SetStagedPlacementWatcher(placementWatcher)
-=======
-		SetFlushTimesPersistRetrier(retrier)
->>>>>>> ed62433b
 	if c.CheckEvery != 0 {
 		opts = opts.SetCheckEvery(c.CheckEvery)
 	}
@@ -785,11 +734,7 @@
 	return aggregator.NewFlushManager(opts), nil
 }
 
-<<<<<<< HEAD
-// jitterBucket determins the max jitter percent for lists whose flush
-=======
 // jitterBucket determines the max jitter percent for lists whose flush
->>>>>>> ed62433b
 // intervals are no more than the bucket flush interval.
 type jitterBucket struct {
 	FlushInterval    time.Duration `yaml:"flushInterval" validate:"nonzero"`
@@ -814,11 +759,7 @@
 		if idx == numBuckets {
 			idx--
 		}
-<<<<<<< HEAD
-		return time.Duration(res[idx].MaxJitterPercent * float64(res[idx].FlushInterval))
-=======
 		return time.Duration(res[idx].MaxJitterPercent * float64(interval))
->>>>>>> ed62433b
 	}, nil
 }
 
