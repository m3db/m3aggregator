--- conflicted
+++ resolved
@@ -3,28 +3,6 @@
 
 SHELL=/bin/bash -o pipefail
 
-<<<<<<< HEAD
-html_report := coverage.html
-test := .ci/test-cover.sh
-test_ci_integration := .ci/test-integration.sh
-convert-test-data := .ci/convert-test-data.sh
-coverfile := cover.out
-coverage_xml := coverage.xml
-junit_xml := junit.xml
-test_log := test.log
-lint_check := .ci/lint.sh
-package_root := github.com/m3db/m3aggregator
-gopath_prefix := $(GOPATH)/src
-vendor_prefix := vendor
-protoc_go_package := github.com/golang/protobuf/protoc-gen-go
-proto_output_dir := generated/proto
-proto_rules_dir := generated/proto
-auto_gen := .ci/auto-gen.sh
-license_dir := .ci/uber-licence
-license_node_modules := $(license_dir)/node_modules
-
-BUILD := $(abspath ./bin)
-=======
 html_report          := coverage.html
 test                 := .ci/test-cover.sh
 test_ci_integration  := .ci/test-integration.sh
@@ -48,7 +26,6 @@
 license_node_modules := $(license_dir)/node_modules
 
 BUILD           := $(abspath ./bin)
->>>>>>> ed62433b
 LINUX_AMD64_ENV := GOOS=linux GOARCH=amd64 CGO_ENABLED=0
 
 SERVICES := \
@@ -123,35 +100,23 @@
 test-ci-integration:
 	$(test_ci_integration)
 
-<<<<<<< HEAD
-=======
 .PHONY: install-licence-bin
->>>>>>> ed62433b
 install-license-bin: install-vendor
 	@echo Installing node modules
 	[ -d $(license_node_modules) ] || (cd $(license_dir) && npm install)
 
-<<<<<<< HEAD
-=======
 .PHONY: install-proto-bin
->>>>>>> ed62433b
 install-proto-bin: install-vendor
 	@echo Installing protobuf binaries
 	@echo Note: the protobuf compiler v3.0.0 can be downloaded from https://github.com/google/protobuf/releases or built from source at https://github.com/google/protobuf.
 	go install $(package_root)/$(vendor_prefix)/$(protoc_go_package)
 
-<<<<<<< HEAD
-=======
 .PHONY: proto-gen
->>>>>>> ed62433b
 proto-gen: install-proto-bin install-license-bin
 	@echo Generating protobuf files
 	PACKAGE=$(package_root) $(auto_gen) $(proto_output_dir) $(proto_rules_dir)
 
-<<<<<<< HEAD
-=======
 .PHONY: clean
->>>>>>> ed62433b
 clean:
 	@rm -f *.html *.xml *.out *.test
 
