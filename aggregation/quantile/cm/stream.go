--- conflicted
+++ resolved
@@ -87,22 +87,13 @@
 	}
 
 	s := &stream{
-<<<<<<< HEAD
 		eps:             opts.Eps(),
-		quantiles:       opts.Quantiles(),
 		capacity:        opts.Capacity(),
 		flushEvery:      opts.FlushEvery(),
 		streamPool:      opts.StreamPool(),
 		floatsPool:      opts.FloatsPool(),
 		acquireSampleFn: acquireSampleFn,
 		releaseSampleFn: releaseSampleFn,
-=======
-		eps:        opts.Eps(),
-		capacity:   opts.Capacity(),
-		streamPool: opts.StreamPool(),
-		samplePool: opts.SamplePool(),
-		floatsPool: opts.FloatsPool(),
->>>>>>> 721516f7
 	}
 
 	s.ResetSetData(quantiles)
