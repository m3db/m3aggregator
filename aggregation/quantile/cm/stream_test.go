// Copyright (c) 2016 Uber Technologies, Inc.
//
// Permission is hereby granted, free of charge, to any person obtaining a copy
// of this software and associated documentation files (the "Software"), to deal
// in the Software without restriction, including without limitation the rights
// to use, copy, modify, merge, publish, distribute, sublicense, and/or sell
// copies of the Software, and to permit persons to whom the Software is
// furnished to do so, subject to the following conditions:
//
// The above copyright notice and this permission notice shall be included in
// all copies or substantial portions of the Software.
//
// THE SOFTWARE IS PROVIDED "AS IS", WITHOUT WARRANTY OF ANY KIND, EXPRESS OR
// IMPLIED, INCLUDING BUT NOT LIMITED TO THE WARRANTIES OF MERCHANTABILITY,
// FITNESS FOR A PARTICULAR PURPOSE AND NONINFRINGEMENT. IN NO EVENT SHALL THE
// AUTHORS OR COPYRIGHT HOLDERS BE LIABLE FOR ANY CLAIM, DAMAGES OR OTHER
// LIABILITY, WHETHER IN AN ACTION OF CONTRACT, TORT OR OTHERWISE, ARISING FROM,
// OUT OF OR IN CONNECTION WITH THE SOFTWARE OR THE USE OR OTHER DEALINGS IN
// THE SOFTWARE.

package cm

import (
	"math"
	"math/rand"
	"testing"

	"github.com/m3db/m3x/pool"

	"github.com/stretchr/testify/require"
)

<<<<<<< HEAD
const (
	testFlushEvery = 100
)
=======
var testQuantiles = []float64{0.5, 0.9, 0.99}
>>>>>>> 721516f7

func testStreamOptions() Options {
	return NewOptions().
		SetEps(0.01).
		SetCapacity(16)
}

func TestEmptyStream(t *testing.T) {
	opts := testStreamOptions()
	s := NewStream(testQuantiles, opts)
	require.Equal(t, 0.0, s.Min())
	require.Equal(t, 0.0, s.Max())
	for _, q := range testQuantiles {
		require.Equal(t, 0.0, s.Quantile(q))
	}
}

func TestStreamWithOnePositiveSample(t *testing.T) {
	opts := testStreamOptions()
	s := NewStream(testQuantiles, opts)
	s.Add(100.0)
	s.Flush()

	require.Equal(t, 100.0, s.Min())
	require.Equal(t, 100.0, s.Max())
	for _, q := range testQuantiles {
		require.Equal(t, 100.0, s.Quantile(q))
	}
}

func TestStreamWithOneNegativeSample(t *testing.T) {
	opts := testStreamOptions()
	s := NewStream(testQuantiles, opts)
	s.Add(-100.0)
	s.Flush()

	require.Equal(t, -100.0, s.Min())
	require.Equal(t, -100.0, s.Max())
	for _, q := range testQuantiles {
		require.Equal(t, -100.0, s.Quantile(q))
	}
}

func TestStreamWithThreeSamples(t *testing.T) {
	opts := testStreamOptions()
	s := NewStream(testQuantiles, opts)
	for _, val := range []float64{100.0, 200.0, 300.0} {
		s.Add(val)
	}
	s.Flush()

	require.Equal(t, 100.0, s.Min())
	require.Equal(t, 300.0, s.Max())
	expected := []float64{200.0, 300.0, 300.0}
	for i, q := range testQuantiles {
		require.Equal(t, expected[i], s.Quantile(q))
	}
}

func TestStreamWithIncreasingSamplesNoPeriodicFlush(t *testing.T) {
	opts := testStreamOptions()
	testStreamWithIncreasingSamples(t, opts)
}

func TestStreamWithIncreasingSamplesWithPeriodicFlush(t *testing.T) {
	opts := testStreamOptions().SetFlushEvery(testFlushEvery)
	testStreamWithIncreasingSamples(t, opts)
}

func TestStreamWithDecreasingSamplesNoPeriodicFlush(t *testing.T) {
	opts := testStreamOptions()
<<<<<<< HEAD
	testStreamWithDecreasingSamples(t, opts)
}

func TestStreamWithDecreasingSamplesWithPeriodicFlush(t *testing.T) {
	opts := testStreamOptions().SetFlushEvery(testFlushEvery)
	testStreamWithDecreasingSamples(t, opts)
}

func TestStreamWithRandomSamplesNoPeriodicFlush(t *testing.T) {
	opts := testStreamOptions()
	testStreamWithRandomSamples(t, opts)
}

func TestStreamWithRandomSamplesWithPeriodicFlush(t *testing.T) {
	opts := testStreamOptions().SetFlushEvery(testFlushEvery)
	testStreamWithRandomSamples(t, opts)
}

func TestStreamWithSkewedDistributionNoPeriodicFlush(t *testing.T) {
	opts := testStreamOptions()
	testStreamWithSkewedDistribution(t, opts)
}

func TestStreamWithSkewedDistributionWithPeriodicFlush(t *testing.T) {
	opts := testStreamOptions().SetFlushEvery(testFlushEvery)
	testStreamWithSkewedDistribution(t, opts)
}

func TestStreamClose(t *testing.T) {
	opts := testStreamOptions()
	s := NewStream(opts).(*stream)
	require.False(t, s.closed)

	// Close the stream
	s.Close()
	require.True(t, s.closed)

	// Close the stream again, should be a no-op
	s.Close()
	require.True(t, s.closed)
}

func TestStreamAddToMinHeap(t *testing.T) {
	floatsPool := pool.NewFloatsPool(
		[]pool.Bucket{
			{Capacity: 1, Count: 1},
			{Capacity: 2, Count: 1},
		}, nil)
	floatsPool.Init()
	opts := testStreamOptions().SetFloatsPool(floatsPool)
	s := NewStream(opts).(*stream)

	heap := minHeap(floatsPool.Get(1))
	require.Equal(t, 1, cap(heap))

	inputs := []float64{1.0, 2.0}

	// Push one value to the heap, still under capacity
	s.addToMinHeap(&heap, inputs[0])
	require.Equal(t, inputs[:1], []float64(heap))
	require.Equal(t, 1, cap(heap))

	// Push another value to the heap, which causes the capacity to grow
	s.addToMinHeap(&heap, inputs[1])
	require.Equal(t, inputs, []float64(heap))
	require.Equal(t, 2, cap(heap))
}

func testStreamWithIncreasingSamples(t *testing.T, opts Options) {
	numSamples := 100000
	s := NewStream(opts)
=======
	s := NewStream(testQuantiles, opts)
>>>>>>> 721516f7
	for i := 0; i < numSamples; i++ {
		s.Add(float64(i))
	}
	s.Flush()

	require.Equal(t, 0.0, s.Min())
	require.Equal(t, float64(numSamples-1), s.Max())
	margin := float64(numSamples) * opts.Eps()
	for _, q := range testQuantiles {
		val := s.Quantile(q)
		require.True(t, val >= float64(numSamples)*q-margin && val <= float64(numSamples)*q+margin)
	}
}

func testStreamWithDecreasingSamples(t *testing.T, opts Options) {
	numSamples := 100000
<<<<<<< HEAD
	s := NewStream(opts)
=======
	opts := testStreamOptions()
	s := NewStream(testQuantiles, opts)
>>>>>>> 721516f7
	for i := numSamples - 1; i >= 0; i-- {
		s.Add(float64(i))
	}
	s.Flush()

	require.Equal(t, 0.0, s.Min())
	require.Equal(t, float64(numSamples-1), s.Max())
	margin := float64(numSamples) * opts.Eps()
	for _, q := range testQuantiles {
		val := s.Quantile(q)
		require.True(t, val >= float64(numSamples)*q-margin && val <= float64(numSamples)*q+margin)
	}
}

func testStreamWithRandomSamples(t *testing.T, opts Options) {
	numSamples := 100000
	maxInt64 := int64(math.MaxInt64)
<<<<<<< HEAD
	s := NewStream(opts)
=======
	opts := testStreamOptions()
	s := NewStream(testQuantiles, opts)
>>>>>>> 721516f7
	min := math.MaxFloat64
	max := -1.0

	rand.Seed(100)
	for i := 0; i < numSamples; i++ {
		v := float64(rand.Int63n(maxInt64))
		min = math.Min(min, v)
		max = math.Max(max, v)
		s.Add(v)

	}
	s.Flush()

	require.Equal(t, min, s.Min())
	require.Equal(t, max, s.Max())
	margin := float64(maxInt64) * opts.Eps()
	for _, q := range testQuantiles {
		val := s.Quantile(q)
		require.True(t, val >= float64(maxInt64)*q-margin && val <= float64(maxInt64)*q+margin)
	}
}

<<<<<<< HEAD
func testStreamWithSkewedDistribution(t *testing.T, opts Options) {
	s := NewStream(opts)
=======
func TestStreamWithSkewedDistribution(t *testing.T) {
	opts := testStreamOptions()
	s := NewStream(testQuantiles, opts)
>>>>>>> 721516f7
	for i := 0; i < 10000; i++ {
		s.Add(1.0)
	}

	// Add a huge sample value (10M)
	s.Add(10000000.0)
	s.Flush()

	require.Equal(t, 1.0, s.Min())
	require.Equal(t, 10000000.0, s.Max())
	for _, q := range testQuantiles {
		require.Equal(t, 1.0, s.Quantile(q))
	}
<<<<<<< HEAD
=======
}

func TestStreamClose(t *testing.T) {
	opts := testStreamOptions()
	s := NewStream(testQuantiles, opts).(*stream)
	require.False(t, s.closed)

	// Close the stream
	s.Close()
	require.True(t, s.closed)

	// Close the stream again, should be a no-op
	s.Close()
	require.True(t, s.closed)
}

func TestStreamAddToMinHeap(t *testing.T) {
	floatsPool := pool.NewFloatsPool(
		[]pool.Bucket{
			{Capacity: 1, Count: 1},
			{Capacity: 2, Count: 1},
		}, nil)
	floatsPool.Init()
	opts := testStreamOptions().SetFloatsPool(floatsPool)
	s := NewStream(testQuantiles, opts).(*stream)

	heap := minHeap(floatsPool.Get(1))
	require.Equal(t, 1, cap(heap))

	inputs := []float64{1.0, 2.0}

	// Push one value to the heap, still under capacity
	s.addToMinHeap(&heap, inputs[0])
	require.Equal(t, inputs[:1], []float64(heap))
	require.Equal(t, 1, cap(heap))

	// Push another value to the heap, which causes the capacity to grow
	s.addToMinHeap(&heap, inputs[1])
	require.Equal(t, inputs, []float64(heap))
	require.Equal(t, 2, cap(heap))
>>>>>>> 721516f7
}<|MERGE_RESOLUTION|>--- conflicted
+++ resolved
@@ -30,13 +30,13 @@
 	"github.com/stretchr/testify/require"
 )
 
-<<<<<<< HEAD
 const (
 	testFlushEvery = 100
 )
-=======
-var testQuantiles = []float64{0.5, 0.9, 0.99}
->>>>>>> 721516f7
+
+var (
+	testQuantiles = []float64{0.5, 0.9, 0.99}
+)
 
 func testStreamOptions() Options {
 	return NewOptions().
@@ -108,7 +108,6 @@
 
 func TestStreamWithDecreasingSamplesNoPeriodicFlush(t *testing.T) {
 	opts := testStreamOptions()
-<<<<<<< HEAD
 	testStreamWithDecreasingSamples(t, opts)
 }
 
@@ -135,144 +134,6 @@
 func TestStreamWithSkewedDistributionWithPeriodicFlush(t *testing.T) {
 	opts := testStreamOptions().SetFlushEvery(testFlushEvery)
 	testStreamWithSkewedDistribution(t, opts)
-}
-
-func TestStreamClose(t *testing.T) {
-	opts := testStreamOptions()
-	s := NewStream(opts).(*stream)
-	require.False(t, s.closed)
-
-	// Close the stream
-	s.Close()
-	require.True(t, s.closed)
-
-	// Close the stream again, should be a no-op
-	s.Close()
-	require.True(t, s.closed)
-}
-
-func TestStreamAddToMinHeap(t *testing.T) {
-	floatsPool := pool.NewFloatsPool(
-		[]pool.Bucket{
-			{Capacity: 1, Count: 1},
-			{Capacity: 2, Count: 1},
-		}, nil)
-	floatsPool.Init()
-	opts := testStreamOptions().SetFloatsPool(floatsPool)
-	s := NewStream(opts).(*stream)
-
-	heap := minHeap(floatsPool.Get(1))
-	require.Equal(t, 1, cap(heap))
-
-	inputs := []float64{1.0, 2.0}
-
-	// Push one value to the heap, still under capacity
-	s.addToMinHeap(&heap, inputs[0])
-	require.Equal(t, inputs[:1], []float64(heap))
-	require.Equal(t, 1, cap(heap))
-
-	// Push another value to the heap, which causes the capacity to grow
-	s.addToMinHeap(&heap, inputs[1])
-	require.Equal(t, inputs, []float64(heap))
-	require.Equal(t, 2, cap(heap))
-}
-
-func testStreamWithIncreasingSamples(t *testing.T, opts Options) {
-	numSamples := 100000
-	s := NewStream(opts)
-=======
-	s := NewStream(testQuantiles, opts)
->>>>>>> 721516f7
-	for i := 0; i < numSamples; i++ {
-		s.Add(float64(i))
-	}
-	s.Flush()
-
-	require.Equal(t, 0.0, s.Min())
-	require.Equal(t, float64(numSamples-1), s.Max())
-	margin := float64(numSamples) * opts.Eps()
-	for _, q := range testQuantiles {
-		val := s.Quantile(q)
-		require.True(t, val >= float64(numSamples)*q-margin && val <= float64(numSamples)*q+margin)
-	}
-}
-
-func testStreamWithDecreasingSamples(t *testing.T, opts Options) {
-	numSamples := 100000
-<<<<<<< HEAD
-	s := NewStream(opts)
-=======
-	opts := testStreamOptions()
-	s := NewStream(testQuantiles, opts)
->>>>>>> 721516f7
-	for i := numSamples - 1; i >= 0; i-- {
-		s.Add(float64(i))
-	}
-	s.Flush()
-
-	require.Equal(t, 0.0, s.Min())
-	require.Equal(t, float64(numSamples-1), s.Max())
-	margin := float64(numSamples) * opts.Eps()
-	for _, q := range testQuantiles {
-		val := s.Quantile(q)
-		require.True(t, val >= float64(numSamples)*q-margin && val <= float64(numSamples)*q+margin)
-	}
-}
-
-func testStreamWithRandomSamples(t *testing.T, opts Options) {
-	numSamples := 100000
-	maxInt64 := int64(math.MaxInt64)
-<<<<<<< HEAD
-	s := NewStream(opts)
-=======
-	opts := testStreamOptions()
-	s := NewStream(testQuantiles, opts)
->>>>>>> 721516f7
-	min := math.MaxFloat64
-	max := -1.0
-
-	rand.Seed(100)
-	for i := 0; i < numSamples; i++ {
-		v := float64(rand.Int63n(maxInt64))
-		min = math.Min(min, v)
-		max = math.Max(max, v)
-		s.Add(v)
-
-	}
-	s.Flush()
-
-	require.Equal(t, min, s.Min())
-	require.Equal(t, max, s.Max())
-	margin := float64(maxInt64) * opts.Eps()
-	for _, q := range testQuantiles {
-		val := s.Quantile(q)
-		require.True(t, val >= float64(maxInt64)*q-margin && val <= float64(maxInt64)*q+margin)
-	}
-}
-
-<<<<<<< HEAD
-func testStreamWithSkewedDistribution(t *testing.T, opts Options) {
-	s := NewStream(opts)
-=======
-func TestStreamWithSkewedDistribution(t *testing.T) {
-	opts := testStreamOptions()
-	s := NewStream(testQuantiles, opts)
->>>>>>> 721516f7
-	for i := 0; i < 10000; i++ {
-		s.Add(1.0)
-	}
-
-	// Add a huge sample value (10M)
-	s.Add(10000000.0)
-	s.Flush()
-
-	require.Equal(t, 1.0, s.Min())
-	require.Equal(t, 10000000.0, s.Max())
-	for _, q := range testQuantiles {
-		require.Equal(t, 1.0, s.Quantile(q))
-	}
-<<<<<<< HEAD
-=======
 }
 
 func TestStreamClose(t *testing.T) {
@@ -313,5 +174,81 @@
 	s.addToMinHeap(&heap, inputs[1])
 	require.Equal(t, inputs, []float64(heap))
 	require.Equal(t, 2, cap(heap))
->>>>>>> 721516f7
+}
+
+func testStreamWithIncreasingSamples(t *testing.T, opts Options) {
+	numSamples := 100000
+	s := NewStream(testQuantiles, opts)
+	for i := 0; i < numSamples; i++ {
+		s.Add(float64(i))
+	}
+	s.Flush()
+
+	require.Equal(t, 0.0, s.Min())
+	require.Equal(t, float64(numSamples-1), s.Max())
+	margin := float64(numSamples) * opts.Eps()
+	for _, q := range testQuantiles {
+		val := s.Quantile(q)
+		require.True(t, val >= float64(numSamples)*q-margin && val <= float64(numSamples)*q+margin)
+	}
+}
+
+func testStreamWithDecreasingSamples(t *testing.T, opts Options) {
+	numSamples := 100000
+	s := NewStream(testQuantiles, opts)
+	for i := numSamples - 1; i >= 0; i-- {
+		s.Add(float64(i))
+	}
+	s.Flush()
+
+	require.Equal(t, 0.0, s.Min())
+	require.Equal(t, float64(numSamples-1), s.Max())
+	margin := float64(numSamples) * opts.Eps()
+	for _, q := range testQuantiles {
+		val := s.Quantile(q)
+		require.True(t, val >= float64(numSamples)*q-margin && val <= float64(numSamples)*q+margin)
+	}
+}
+
+func testStreamWithRandomSamples(t *testing.T, opts Options) {
+	numSamples := 100000
+	maxInt64 := int64(math.MaxInt64)
+	s := NewStream(testQuantiles, opts)
+	min := math.MaxFloat64
+	max := -1.0
+
+	rand.Seed(100)
+	for i := 0; i < numSamples; i++ {
+		v := float64(rand.Int63n(maxInt64))
+		min = math.Min(min, v)
+		max = math.Max(max, v)
+		s.Add(v)
+
+	}
+	s.Flush()
+
+	require.Equal(t, min, s.Min())
+	require.Equal(t, max, s.Max())
+	margin := float64(maxInt64) * opts.Eps()
+	for _, q := range testQuantiles {
+		val := s.Quantile(q)
+		require.True(t, val >= float64(maxInt64)*q-margin && val <= float64(maxInt64)*q+margin)
+	}
+}
+
+func testStreamWithSkewedDistribution(t *testing.T, opts Options) {
+	s := NewStream(testQuantiles, opts)
+	for i := 0; i < 10000; i++ {
+		s.Add(1.0)
+	}
+
+	// Add a huge sample value (10M)
+	s.Add(10000000.0)
+	s.Flush()
+
+	require.Equal(t, 1.0, s.Min())
+	require.Equal(t, 10000000.0, s.Max())
+	for _, q := range testQuantiles {
+		require.Equal(t, 1.0, s.Quantile(q))
+	}
 }