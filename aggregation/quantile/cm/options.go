// Copyright (c) 2016 Uber Technologies, Inc.
//
// Permission is hereby granted, free of charge, to any person obtaining a copy
// of this software and associated documentation files (the "Software"), to deal
// in the Software without restriction, including without limitation the rights
// to use, copy, modify, merge, publish, distribute, sublicense, and/or sell
// copies of the Software, and to permit persons to whom the Software is
// furnished to do so, subject to the following conditions:
//
// The above copyright notice and this permission notice shall be included in
// all copies or substantial portions of the Software.
//
// THE SOFTWARE IS PROVIDED "AS IS", WITHOUT WARRANTY OF ANY KIND, EXPRESS OR
// IMPLIED, INCLUDING BUT NOT LIMITED TO THE WARRANTIES OF MERCHANTABILITY,
// FITNESS FOR A PARTICULAR PURPOSE AND NONINFRINGEMENT. IN NO EVENT SHALL THE
// AUTHORS OR COPYRIGHT HOLDERS BE LIABLE FOR ANY CLAIM, DAMAGES OR OTHER
// LIABILITY, WHETHER IN AN ACTION OF CONTRACT, TORT OR OTHERWISE, ARISING FROM,
// OUT OF OR IN CONNECTION WITH THE SOFTWARE OR THE USE OR OTHER DEALINGS IN
// THE SOFTWARE.

package cm

import (
	"errors"
	"fmt"

	"github.com/m3db/m3x/pool"
)

const (
<<<<<<< HEAD
	minEps            = 0.0
	maxEps            = 0.5
	minQuantile       = 0.0
	maxQuantile       = 1.0
	defaultEps        = 1e-3
	defaultCapacity   = 16
	defaultFlushEvery = 0
=======
	minEps          = 0.0
	maxEps          = 0.5
	defaultEps      = 1e-3
	defaultCapacity = 16
>>>>>>> 721516f7
)

var (
	defaultBuckets = []pool.Bucket{
		{Capacity: 16, Count: 4096},
	}

<<<<<<< HEAD
	errInvalidEps       = fmt.Errorf("epsilon value must be between %f and %f", minEps, maxEps)
	errInvalidQuantiles = fmt.Errorf("quantiles must be nonempty and between %f and %f", minQuantile, maxQuantile)
	errNoFloatsPool     = errors.New("no floats pool set")
	errNoStreamPool     = errors.New("no stream pool set")
=======
	errInvalidEps   = fmt.Errorf("epsilon value must be between %f and %f", minEps, maxEps)
	errNoSamplePool = errors.New("no sample pool set")
	errNoFloatsPool = errors.New("no floats pool set")
	errNoStreamPool = errors.New("no stream pool set")
>>>>>>> 721516f7
)

type options struct {
	eps        float64
	capacity   int
	flushEvery int
	streamPool StreamPool
	samplePool SamplePool
	floatsPool pool.FloatsPool
}

// NewOptions creates a new options
func NewOptions() Options {
	o := &options{
<<<<<<< HEAD
		eps:        defaultEps,
		quantiles:  defaultQuantiles,
		capacity:   defaultCapacity,
		flushEvery: defaultFlushEvery,
=======
		eps:      defaultEps,
		capacity: defaultCapacity,
>>>>>>> 721516f7
	}

	o.initPools()
	return o
}

func (o *options) SetEps(value float64) Options {
	opts := *o
	opts.eps = value
	return &opts
}

func (o *options) Eps() float64 {
	return o.eps
}

func (o *options) SetCapacity(value int) Options {
	opts := *o
	opts.capacity = value
	return &opts
}

func (o *options) Capacity() int {
	return o.capacity
}

func (o *options) SetFlushEvery(value int) Options {
	opts := *o
	opts.flushEvery = value
	return &opts
}

func (o *options) FlushEvery() int {
	return o.flushEvery
}

func (o *options) SetStreamPool(value StreamPool) Options {
	opts := *o
	opts.streamPool = value
	return &opts
}

func (o *options) StreamPool() StreamPool {
	return o.streamPool
}

func (o *options) SetSamplePool(value SamplePool) Options {
	opts := *o
	opts.samplePool = value
	return &opts
}

func (o *options) SamplePool() SamplePool {
	return o.samplePool
}

func (o *options) SetFloatsPool(value pool.FloatsPool) Options {
	opts := *o
	opts.floatsPool = value
	return &opts
}

func (o *options) FloatsPool() pool.FloatsPool {
	return o.floatsPool
}

func (o *options) Validate() error {
	if o.eps <= minEps || o.eps >= maxEps {
		return errInvalidEps
	}
	if o.streamPool == nil {
		return errNoStreamPool
	}
	if o.floatsPool == nil {
		return errNoFloatsPool
	}
	return nil
}

func (o *options) initPools() {
	o.floatsPool = pool.NewFloatsPool(defaultBuckets, nil)
	o.floatsPool.Init()

	o.streamPool = NewStreamPool(nil)
	o.streamPool.Init(func() Stream { return NewStream(nil, o) })
}<|MERGE_RESOLUTION|>--- conflicted
+++ resolved
@@ -28,20 +28,11 @@
 )
 
 const (
-<<<<<<< HEAD
 	minEps            = 0.0
 	maxEps            = 0.5
-	minQuantile       = 0.0
-	maxQuantile       = 1.0
 	defaultEps        = 1e-3
 	defaultCapacity   = 16
 	defaultFlushEvery = 0
-=======
-	minEps          = 0.0
-	maxEps          = 0.5
-	defaultEps      = 1e-3
-	defaultCapacity = 16
->>>>>>> 721516f7
 )
 
 var (
@@ -49,17 +40,9 @@
 		{Capacity: 16, Count: 4096},
 	}
 
-<<<<<<< HEAD
-	errInvalidEps       = fmt.Errorf("epsilon value must be between %f and %f", minEps, maxEps)
-	errInvalidQuantiles = fmt.Errorf("quantiles must be nonempty and between %f and %f", minQuantile, maxQuantile)
-	errNoFloatsPool     = errors.New("no floats pool set")
-	errNoStreamPool     = errors.New("no stream pool set")
-=======
 	errInvalidEps   = fmt.Errorf("epsilon value must be between %f and %f", minEps, maxEps)
-	errNoSamplePool = errors.New("no sample pool set")
 	errNoFloatsPool = errors.New("no floats pool set")
 	errNoStreamPool = errors.New("no stream pool set")
->>>>>>> 721516f7
 )
 
 type options struct {
@@ -74,15 +57,9 @@
 // NewOptions creates a new options
 func NewOptions() Options {
 	o := &options{
-<<<<<<< HEAD
 		eps:        defaultEps,
-		quantiles:  defaultQuantiles,
 		capacity:   defaultCapacity,
 		flushEvery: defaultFlushEvery,
-=======
-		eps:      defaultEps,
-		capacity: defaultCapacity,
->>>>>>> 721516f7
 	}
 
 	o.initPools()
