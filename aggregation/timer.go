--- conflicted
+++ resolved
@@ -35,19 +35,10 @@
 }
 
 // NewTimer creates a new timer
-<<<<<<< HEAD
-func NewTimer(opts cm.Options) Timer {
-	stream := opts.StreamPool().Get()
-	stream.Reset()
-	return Timer{stream: stream}
-=======
 func NewTimer(quantiles []float64, opts cm.Options) Timer {
 	stream := opts.StreamPool().Get()
 	stream.ResetSetData(quantiles)
-	return Timer{
-		stream: stream,
-	}
->>>>>>> 721516f7
+	return Timer{stream: stream}
 }
 
 // Add adds a timer value
