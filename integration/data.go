--- conflicted
+++ resolved
@@ -61,6 +61,20 @@
 			},
 		),
 	}
+
+	testDefaultTimerAggregationTypes = policy.AggregationTypes{
+		policy.Sum,
+		policy.SumSq,
+		policy.Mean,
+		policy.Lower,
+		policy.Upper,
+		policy.Count,
+		policy.Stdev,
+		policy.Median,
+		policy.P50,
+		policy.P95,
+		policy.P99,
+	}
 )
 
 type byTimeIDPolicyAscending []aggregated.MetricWithStoragePolicy
@@ -88,17 +102,12 @@
 	typ unaggregated.Type
 }
 type valuesByTime map[int64]interface{}
-<<<<<<< HEAD
-type datapointsByID map[string]valuesByTime
+type datapointsByID map[metricKey]valuesByTime
 type dataForPolicy struct {
 	aggTypes policy.AggregationTypes
 	data     datapointsByID
 }
 type metricsByPolicy map[policy.Policy]*dataForPolicy
-=======
-type datapointsByID map[metricKey]valuesByTime
-type metricsByPolicy map[policy.Policy]datapointsByID
->>>>>>> 13d2014b
 
 type metricTypeFn func(ts time.Time, idx int) unaggregated.Type
 
@@ -229,18 +238,11 @@
 	for _, dataValues := range dsp.dataset {
 		for _, mu := range dataValues.metrics {
 			for policy, metrics := range byPolicy {
-<<<<<<< HEAD
-				datapoints, exists := metrics.data[string(mu.ID)]
+				key := metricKey{id: string(mu.ID), typ: mu.Type}
+				datapoints, exists := metrics.data[key]
 				if !exists {
 					datapoints = make(valuesByTime)
-					metrics.data[string(mu.ID)] = datapoints
-=======
-				key := metricKey{id: string(mu.ID), typ: mu.Type}
-				datapoints, exists := metrics[key]
-				if !exists {
-					datapoints = make(valuesByTime)
-					metrics[key] = datapoints
->>>>>>> 13d2014b
+					metrics.data[key] = datapoints
 				}
 				alignedStartNanos := dataValues.timestamp.Truncate(policy.Resolution().Window).UnixNano()
 				values, exists := datapoints[alignedStartNanos]
@@ -248,6 +250,18 @@
 				aggTypes, err := decompressor.Decompress(policy.AggregationID)
 				require.NoError(t, err)
 
+				if aggTypes.IsDefault() {
+					switch mu.Type {
+					case unaggregated.CounterType:
+						// TODO(cw) use default aggregation types for Counter
+					case unaggregated.BatchTimerType:
+						aggTypes = testDefaultTimerAggregationTypes
+					case unaggregated.GaugeType:
+						// TODO(cw) use default aggregation types for Gauge
+					default:
+						require.Fail(t, fmt.Sprintf("unrecognized metric type %v", mu.Type))
+					}
+				}
 				metrics.aggTypes = aggTypes
 				aggregationOpts := aggregation.NewOptions()
 				aggregationOpts.ResetSetData(aggTypes)
@@ -289,21 +303,13 @@
 	var expected []aggregated.MetricWithStoragePolicy
 	for policy, metrics := range byPolicy {
 		alignedCutoffNanos := now.Truncate(policy.Resolution().Window).UnixNano()
-<<<<<<< HEAD
-		for id, datapoints := range metrics.data {
-=======
-		for key, datapoints := range metrics {
->>>>>>> 13d2014b
+		for key, datapoints := range metrics.data {
 			for timeNanos, values := range datapoints {
 				endAtNanos := timeNanos + int64(policy.Resolution().Window)
 				// The end time must be no later than the aligned cutoff time
 				// for the data to be flushed
 				if endAtNanos <= alignedCutoffNanos {
-<<<<<<< HEAD
-					expected = append(expected, toAggregatedMetrics(t, id, endAtNanos, values, policy.StoragePolicy, metrics.aggTypes, opts)...)
-=======
-					expected = append(expected, toAggregatedMetrics(t, key, endAtNanos, values, policy, opts)...)
->>>>>>> 13d2014b
+					expected = append(expected, toAggregatedMetrics(t, key, endAtNanos, values, policy.StoragePolicy, metrics.aggTypes, opts)...)
 				}
 			}
 		}
