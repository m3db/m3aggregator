--- conflicted
+++ resolved
@@ -22,14 +22,6 @@
 
 import (
 	"time"
-<<<<<<< HEAD
-
-	"github.com/m3db/m3aggregator/aggregator"
-	"github.com/m3db/m3cluster/kv"
-	"github.com/m3db/m3cluster/kv/mem"
-)
-=======
->>>>>>> ed62433b
 
 	"github.com/m3db/m3aggregator/aggregator"
 	"github.com/m3db/m3cluster/kv"
@@ -45,15 +37,9 @@
 	defaultInstanceID                 = "localhost:6000"
 	defaultNumShards                  = 1024
 	defaultPlacementKVKey             = "/placement"
-<<<<<<< HEAD
-	defaultElectionKeyFmt             = "/shardset/%s/lock"
-	defaultFlushTimesKeyFmt           = "/shardset/%s/flush"
-	defaultShardSetID                 = "0"
-=======
 	defaultElectionKeyFmt             = "/shardset/%d/lock"
 	defaultFlushTimesKeyFmt           = "/shardset/%d/flush"
 	defaultShardSetID                 = 0
->>>>>>> ed62433b
 	defaultElectionStateChangeTimeout = time.Second
 	defaultJitterEnabled              = true
 )
@@ -97,17 +83,10 @@
 	ElectionKeyFmt() string
 
 	// SetShardSetID sets the shard set id.
-<<<<<<< HEAD
-	SetShardSetID(value string) testOptions
-
-	// ShardSetID returns the shard set id.
-	ShardSetID() string
-=======
 	SetShardSetID(value uint32) testOptions
 
 	// ShardSetID returns the shard set id.
 	ShardSetID() uint32
->>>>>>> ed62433b
 
 	// SetFlushTimesKeyFmt sets the flush times key format.
 	SetFlushTimesKeyFmt(value string) testOptions
@@ -172,11 +151,7 @@
 	numShards                  int
 	placementKVKey             string
 	electionKeyFmt             string
-<<<<<<< HEAD
-	shardSetID                 string
-=======
 	shardSetID                 uint32
->>>>>>> ed62433b
 	flushTimesKeyFmt           string
 	kvStore                    kv.Store
 	serverStateChangeTimeout   time.Duration
@@ -268,21 +243,13 @@
 	return o.electionKeyFmt
 }
 
-<<<<<<< HEAD
-func (o *options) SetShardSetID(value string) testOptions {
-=======
 func (o *options) SetShardSetID(value uint32) testOptions {
->>>>>>> ed62433b
 	opts := *o
 	opts.shardSetID = value
 	return &opts
 }
 
-<<<<<<< HEAD
-func (o *options) ShardSetID() string {
-=======
 func (o *options) ShardSetID() uint32 {
->>>>>>> ed62433b
 	return o.shardSetID
 }
 
@@ -376,10 +343,7 @@
 	return o.maxJitterFn
 }
 
-<<<<<<< HEAD
-=======
-// nolint: megacheck
->>>>>>> ed62433b
+// nolint: megacheck
 func defaultMaxJitterFn(interval time.Duration) time.Duration {
 	return time.Duration(0.75 * float64(interval))
 }