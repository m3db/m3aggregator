// Copyright (c) 2016 Uber Technologies, Inc.
//
// Permission is hereby granted, free of charge, to any person obtaining a copy
// of this software and associated documentation files (the "Software"), to deal
// in the Software without restriction, including without limitation the rights
// to use, copy, modify, merge, publish, distribute, sublicense, and/or sell
// copies of the Software, and to permit persons to whom the Software is
// furnished to do so, subject to the following conditions:
//
// The above copyright notice and this permission notice shall be included in
// all copies or substantial portions of the Software.
//
// THE SOFTWARE IS PROVIDED "AS IS", WITHOUT WARRANTY OF ANY KIND, EXPRESS OR
// IMPLIED, INCLUDING BUT NOT LIMITED TO THE WARRANTIES OF MERCHANTABILITY,
// FITNESS FOR A PARTICULAR PURPOSE AND NONINFRINGEMENT. IN NO EVENT SHALL THE
// AUTHORS OR COPYRIGHT HOLDERS BE LIABLE FOR ANY CLAIM, DAMAGES OR OTHER
// LIABILITY, WHETHER IN AN ACTION OF CONTRACT, TORT OR OTHERWISE, ARISING FROM,
// OUT OF OR IN CONNECTION WITH THE SOFTWARE OR THE USE OR OTHER DEALINGS IN
// THE SOFTWARE.

package integration

import (
	"time"

	"github.com/m3db/m3aggregator/aggregator"
	"github.com/m3db/m3cluster/kv"
	"github.com/m3db/m3cluster/kv/mem"
)

const (
	defaultServerStateChangeTimeout   = 5 * time.Second
	defaultClientBatchSize            = 1440
	defaultClientConnectTimeout       = time.Second
	defaultWorkerPoolSize             = 4
	defaultInstanceID                 = "localhost:6000"
	defaultNumShards                  = 1024
	defaultPlacementKVKey             = "/placement"
<<<<<<< HEAD
	defaultElectionKeyFmt             = "/shardset/%s/lock"
	defaultFlushTimesKeyFmt           = "/shardset/%s/flush"
	defaultShardSetID                 = "0"
=======
	defaultElectionKeyFmt             = "/shardset/%d/lock"
	defaultFlushTimesKeyFmt           = "/shardset/%d/flush"
	defaultShardSetID                 = 0
>>>>>>> 94311ba8
	defaultElectionStateChangeTimeout = time.Second
	defaultJitterEnabled              = true
)

type testOptions interface {
	// SetMsgpackAddr sets the msgpack server address.
	SetMsgpackAddr(value string) testOptions

	// MsgpackAddr returns the msgpack server address.
	MsgpackAddr() string

	// SetHTTPAddr sets the http server address.
	SetHTTPAddr(value string) testOptions

	// HTTPAddr returns the http server address.
	HTTPAddr() string

	// SetInstanceID sets the instance id.
	SetInstanceID(value string) testOptions

	// InstanceID returns the instance id.
	InstanceID() string

	// SetNumShards sets the number of shards.
	SetNumShards(value int) testOptions

	// NumShards returns the number of shards.
	NumShards() int

	// SetPlacementKVKey sets the placement kv key.
	SetPlacementKVKey(value string) testOptions

	// PlacementKVKey returns the placement kv key.
	PlacementKVKey() string

	// SetElectionKeyFmt sets the election key format.
	SetElectionKeyFmt(value string) testOptions

	// ElectionKeyFmt returns the election key format.
	ElectionKeyFmt() string

	// SetShardSetID sets the shard set id.
<<<<<<< HEAD
	SetShardSetID(value string) testOptions

	// ShardSetID returns the shard set id.
	ShardSetID() string
=======
	SetShardSetID(value uint32) testOptions

	// ShardSetID returns the shard set id.
	ShardSetID() uint32
>>>>>>> 94311ba8

	// SetFlushTimesKeyFmt sets the flush times key format.
	SetFlushTimesKeyFmt(value string) testOptions

	// FlushTimesKeyFmt returns the flush times key format.
	FlushTimesKeyFmt() string

	// SetKVStore sets the key value store.
	SetKVStore(value kv.Store) testOptions

	// KVStore returns the key value store.
	KVStore() kv.Store

	// SetClientBatchSize sets the client-side batch size.
	SetClientBatchSize(value int) testOptions

	// ClientBatchSize returns the client-side batch size.
	ClientBatchSize() int

	// SetClientConnectTimeout sets the client-side connect timeout.
	SetClientConnectTimeout(value time.Duration) testOptions

	// ClientConnectTimeout returns the client-side connect timeout.
	ClientConnectTimeout() time.Duration

	// SetServerStateChangeTimeout sets the client connect timeout.
	SetServerStateChangeTimeout(value time.Duration) testOptions

	// ServerStateChangeTimeout returns the client connect timeout.
	ServerStateChangeTimeout() time.Duration

	// SetElectionStateChangeTimeout sets the election state change timeout.
	SetElectionStateChangeTimeout(value time.Duration) testOptions

	// ElectionStateChangeTimeout returns the election state change timeout.
	ElectionStateChangeTimeout() time.Duration

	// SetWorkerPoolSize sets the number of workers in the worker pool.
	SetWorkerPoolSize(value int) testOptions

	// WorkerPoolSize returns the number of workers in the worker pool.
	WorkerPoolSize() int

	// SetJitterEnabled sets whether jittering is enabled.
	SetJitterEnabled(value bool) testOptions

	// JitterEnabled returns whether jittering is enabled.
	JitterEnabled() bool

	// SetMaxJitterFn sets the max flush jittering function.
	SetMaxJitterFn(value aggregator.FlushJitterFn) testOptions

	// MaxJitterFn returns the max flush jittering function.
	MaxJitterFn() aggregator.FlushJitterFn
}

type options struct {
	msgpackAddr                string
	httpAddr                   string
	instanceID                 string
	numShards                  int
	placementKVKey             string
	electionKeyFmt             string
<<<<<<< HEAD
	shardSetID                 string
=======
	shardSetID                 uint32
>>>>>>> 94311ba8
	flushTimesKeyFmt           string
	kvStore                    kv.Store
	serverStateChangeTimeout   time.Duration
	workerPoolSize             int
	clientBatchSize            int
	clientConnectTimeout       time.Duration
	electionStateChangeTimeout time.Duration
	jitterEnabled              bool
	maxJitterFn                aggregator.FlushJitterFn
}

func newTestOptions() testOptions {
	return &options{
		instanceID:                 defaultInstanceID,
		numShards:                  defaultNumShards,
		placementKVKey:             defaultPlacementKVKey,
		electionKeyFmt:             defaultElectionKeyFmt,
		shardSetID:                 defaultShardSetID,
		flushTimesKeyFmt:           defaultFlushTimesKeyFmt,
		kvStore:                    mem.NewStore(),
		serverStateChangeTimeout:   defaultServerStateChangeTimeout,
		workerPoolSize:             defaultWorkerPoolSize,
		clientBatchSize:            defaultClientBatchSize,
		clientConnectTimeout:       defaultClientConnectTimeout,
		electionStateChangeTimeout: defaultElectionStateChangeTimeout,
		jitterEnabled:              defaultJitterEnabled,
		maxJitterFn:                defaultMaxJitterFn,
	}
}

func (o *options) SetMsgpackAddr(value string) testOptions {
	opts := *o
	opts.msgpackAddr = value
	return &opts
}

func (o *options) MsgpackAddr() string {
	return o.msgpackAddr
}

func (o *options) SetHTTPAddr(value string) testOptions {
	opts := *o
	opts.httpAddr = value
	return &opts
}

func (o *options) HTTPAddr() string {
	return o.httpAddr
}

func (o *options) SetInstanceID(value string) testOptions {
	opts := *o
	opts.instanceID = value
	return &opts
}

func (o *options) InstanceID() string {
	return o.instanceID
}

func (o *options) SetNumShards(value int) testOptions {
	opts := *o
	opts.numShards = value
	return &opts
}

func (o *options) NumShards() int {
	return o.numShards
}

func (o *options) SetPlacementKVKey(value string) testOptions {
	opts := *o
	opts.placementKVKey = value
	return &opts
}

func (o *options) PlacementKVKey() string {
	return o.placementKVKey
}

func (o *options) SetElectionKeyFmt(value string) testOptions {
	opts := *o
	opts.electionKeyFmt = value
	return &opts
}

func (o *options) ElectionKeyFmt() string {
	return o.electionKeyFmt
}

<<<<<<< HEAD
func (o *options) SetShardSetID(value string) testOptions {
=======
func (o *options) SetShardSetID(value uint32) testOptions {
>>>>>>> 94311ba8
	opts := *o
	opts.shardSetID = value
	return &opts
}

<<<<<<< HEAD
func (o *options) ShardSetID() string {
=======
func (o *options) ShardSetID() uint32 {
>>>>>>> 94311ba8
	return o.shardSetID
}

func (o *options) SetFlushTimesKeyFmt(value string) testOptions {
	opts := *o
	opts.flushTimesKeyFmt = value
	return &opts
}

func (o *options) FlushTimesKeyFmt() string {
	return o.flushTimesKeyFmt
}

func (o *options) SetKVStore(value kv.Store) testOptions {
	opts := *o
	opts.kvStore = value
	return &opts
}

func (o *options) KVStore() kv.Store {
	return o.kvStore
}

func (o *options) SetClientBatchSize(value int) testOptions {
	opts := *o
	opts.clientBatchSize = value
	return &opts
}

func (o *options) ClientBatchSize() int {
	return o.clientBatchSize
}

func (o *options) SetClientConnectTimeout(value time.Duration) testOptions {
	opts := *o
	opts.clientConnectTimeout = value
	return &opts
}

func (o *options) ClientConnectTimeout() time.Duration {
	return o.clientConnectTimeout
}

func (o *options) SetServerStateChangeTimeout(value time.Duration) testOptions {
	opts := *o
	opts.serverStateChangeTimeout = value
	return &opts
}

func (o *options) ServerStateChangeTimeout() time.Duration {
	return o.serverStateChangeTimeout
}

func (o *options) SetElectionStateChangeTimeout(value time.Duration) testOptions {
	opts := *o
	opts.electionStateChangeTimeout = value
	return &opts
}

func (o *options) ElectionStateChangeTimeout() time.Duration {
	return o.electionStateChangeTimeout
}

func (o *options) SetWorkerPoolSize(value int) testOptions {
	opts := *o
	opts.workerPoolSize = value
	return &opts
}

func (o *options) WorkerPoolSize() int {
	return o.workerPoolSize
}

func (o *options) SetJitterEnabled(value bool) testOptions {
	opts := *o
	opts.jitterEnabled = value
	return &opts
}

func (o *options) JitterEnabled() bool {
	return o.jitterEnabled
}

func (o *options) SetMaxJitterFn(value aggregator.FlushJitterFn) testOptions {
	opts := *o
	opts.maxJitterFn = value
	return &opts
}

func (o *options) MaxJitterFn() aggregator.FlushJitterFn {
	return o.maxJitterFn
}

func defaultMaxJitterFn(interval time.Duration) time.Duration {
	return time.Duration(0.75 * float64(interval))
}<|MERGE_RESOLUTION|>--- conflicted
+++ resolved
@@ -36,15 +36,9 @@
 	defaultInstanceID                 = "localhost:6000"
 	defaultNumShards                  = 1024
 	defaultPlacementKVKey             = "/placement"
-<<<<<<< HEAD
-	defaultElectionKeyFmt             = "/shardset/%s/lock"
-	defaultFlushTimesKeyFmt           = "/shardset/%s/flush"
-	defaultShardSetID                 = "0"
-=======
 	defaultElectionKeyFmt             = "/shardset/%d/lock"
 	defaultFlushTimesKeyFmt           = "/shardset/%d/flush"
 	defaultShardSetID                 = 0
->>>>>>> 94311ba8
 	defaultElectionStateChangeTimeout = time.Second
 	defaultJitterEnabled              = true
 )
@@ -87,17 +81,10 @@
 	ElectionKeyFmt() string
 
 	// SetShardSetID sets the shard set id.
-<<<<<<< HEAD
-	SetShardSetID(value string) testOptions
-
-	// ShardSetID returns the shard set id.
-	ShardSetID() string
-=======
 	SetShardSetID(value uint32) testOptions
 
 	// ShardSetID returns the shard set id.
 	ShardSetID() uint32
->>>>>>> 94311ba8
 
 	// SetFlushTimesKeyFmt sets the flush times key format.
 	SetFlushTimesKeyFmt(value string) testOptions
@@ -161,11 +148,7 @@
 	numShards                  int
 	placementKVKey             string
 	electionKeyFmt             string
-<<<<<<< HEAD
-	shardSetID                 string
-=======
 	shardSetID                 uint32
->>>>>>> 94311ba8
 	flushTimesKeyFmt           string
 	kvStore                    kv.Store
 	serverStateChangeTimeout   time.Duration
@@ -256,21 +239,13 @@
 	return o.electionKeyFmt
 }
 
-<<<<<<< HEAD
-func (o *options) SetShardSetID(value string) testOptions {
-=======
 func (o *options) SetShardSetID(value uint32) testOptions {
->>>>>>> 94311ba8
 	opts := *o
 	opts.shardSetID = value
 	return &opts
 }
 
-<<<<<<< HEAD
-func (o *options) ShardSetID() string {
-=======
 func (o *options) ShardSetID() uint32 {
->>>>>>> 94311ba8
 	return o.shardSetID
 }
 
