--- conflicted
+++ resolved
@@ -74,10 +74,10 @@
 	ChangeRetryOptions() retry.Options
 
 	// SetResignRetryOptions sets the resign retry options.
-	SetResignRetryOptions(value xretry.Options) ElectionManagerOptions
+	SetResignRetryOptions(value retry.Options) ElectionManagerOptions
 
 	// ResignRetryOptions returns the resign retry options
-	ResignRetryOptions() xretry.Options
+	ResignRetryOptions() retry.Options
 
 	// SetElectionKeyFmt sets the election key format.
 	SetElectionKeyFmt(value string) ElectionManagerOptions
@@ -121,53 +121,33 @@
 }
 
 type electionManagerOptions struct {
-<<<<<<< HEAD
 	clockOpts                  clock.Options
 	instrumentOpts             instrument.Options
 	electionOpts               services.ElectionOptions
 	campaignOpts               services.CampaignOptions
-	campaignRetryOpts          xretry.Options
-	changeRetryOpts            xretry.Options
-	resignRetryOpts            xretry.Options
+	campaignRetryOpts          retry.Options
+	changeRetryOpts            retry.Options
+	resignRetryOpts            retry.Options
 	electionKeyFmt             string
 	leaderService              services.LeaderService
 	placementManager           PlacementManager
 	flushTimesManager          FlushTimesManager
 	campaignStateCheckInterval time.Duration
 	shardCutoffCheckOffset     time.Duration
-=======
-	clockOpts         clock.Options
-	instrumentOpts    instrument.Options
-	electionOpts      services.ElectionOptions
-	campaignOpts      services.CampaignOptions
-	campaignRetryOpts retry.Options
-	changeRetryOpts   retry.Options
-	electionKeyFmt    string
-	leaderService     services.LeaderService
->>>>>>> d9b0596b
 }
 
 // NewElectionManagerOptions create a new set of options for the election manager.
 func NewElectionManagerOptions() ElectionManagerOptions {
 	return &electionManagerOptions{
-<<<<<<< HEAD
 		clockOpts:                  clock.NewOptions(),
 		instrumentOpts:             instrument.NewOptions(),
 		electionOpts:               services.NewElectionOptions(),
-		campaignRetryOpts:          xretry.NewOptions(),
-		changeRetryOpts:            xretry.NewOptions(),
-		resignRetryOpts:            xretry.NewOptions(),
+		campaignRetryOpts:          retry.NewOptions(),
+		changeRetryOpts:            retry.NewOptions(),
+		resignRetryOpts:            retry.NewOptions(),
 		electionKeyFmt:             defaultElectionKeyFormat,
 		campaignStateCheckInterval: defaultCampaignStateCheckInterval,
 		shardCutoffCheckOffset:     defaultShardCutoffCheckOffset,
-=======
-		clockOpts:         clock.NewOptions(),
-		instrumentOpts:    instrument.NewOptions(),
-		electionOpts:      services.NewElectionOptions(),
-		campaignRetryOpts: retry.NewOptions(),
-		changeRetryOpts:   retry.NewOptions(),
-		electionKeyFmt:    defaultElectionKeyFormat,
->>>>>>> d9b0596b
 	}
 }
 
@@ -231,13 +211,13 @@
 	return o.changeRetryOpts
 }
 
-func (o *electionManagerOptions) SetResignRetryOptions(value xretry.Options) ElectionManagerOptions {
+func (o *electionManagerOptions) SetResignRetryOptions(value retry.Options) ElectionManagerOptions {
 	opts := *o
 	opts.resignRetryOpts = value
 	return &opts
 }
 
-func (o *electionManagerOptions) ResignRetryOptions() xretry.Options {
+func (o *electionManagerOptions) ResignRetryOptions() retry.Options {
 	return o.resignRetryOpts
 }
 
