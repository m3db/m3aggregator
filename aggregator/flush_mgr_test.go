--- conflicted
+++ resolved
@@ -39,17 +39,10 @@
 func TestFlushManagerOpenSuccess(t *testing.T) {
 	mgr, _ := testFlushManager()
 	mgr.leaderMgr = &mockRoleBasedFlushManager{
-<<<<<<< HEAD
-		openFn: func(string) {},
+		openFn: func(uint32) error { return nil },
 	}
 	mgr.followerMgr = &mockRoleBasedFlushManager{
-		openFn: func(string) {},
-=======
-		openFn: func(uint32) error { return nil },
-	}
-	mgr.followerMgr = &mockRoleBasedFlushManager{
-		openFn: func(uint32) error { return nil },
->>>>>>> 94311ba8
+		openFn: func(uint32) error { return nil },
 	}
 	require.NoError(t, mgr.Open(testShardSetID))
 }
@@ -69,17 +62,10 @@
 		buckets       []*flushBucket
 	)
 	mgr.leaderMgr = &mockRoleBasedFlushManager{
-<<<<<<< HEAD
-		openFn: func(string) {},
+		openFn: func(uint32) error { return nil },
 	}
 	mgr.followerMgr = &mockRoleBasedFlushManager{
-		openFn: func(string) {},
-=======
-		openFn: func(uint32) error { return nil },
-	}
-	mgr.followerMgr = &mockRoleBasedFlushManager{
-		openFn: func(uint32) error { return nil },
->>>>>>> 94311ba8
+		openFn: func(uint32) error { return nil },
 		onBucketAddedFn: func(bucketIdx int, bucket *flushBucket) {
 			bucketIndices = append(bucketIndices, bucketIdx)
 			buckets = append(buckets, bucket)
@@ -198,11 +184,7 @@
 	mgr.sleepFn = sleepFn
 	mgr.electionMgr = electionManager
 	mgr.leaderMgr = &mockRoleBasedFlushManager{
-<<<<<<< HEAD
-		openFn: func(string) {},
-=======
-		openFn: func(uint32) error { return nil },
->>>>>>> 94311ba8
+		openFn: func(uint32) error { return nil },
 		initFn: func(buckets []*flushBucket) { leaderInits++ },
 		prepareFn: func(buckets []*flushBucket) (flushTask, time.Duration) {
 			captured = buckets
@@ -210,11 +192,7 @@
 		},
 	}
 	mgr.followerMgr = &mockRoleBasedFlushManager{
-<<<<<<< HEAD
-		openFn: func(string) {},
-=======
-		openFn: func(uint32) error { return nil },
->>>>>>> 94311ba8
+		openFn: func(uint32) error { return nil },
 		initFn: func(buckets []*flushBucket) { followerInits++ },
 		prepareFn: func(buckets []*flushBucket) (flushTask, time.Duration) {
 			captured = buckets
@@ -320,11 +298,7 @@
 func (f *mockFlusher) Flush()                          { f.flushFn() }
 func (f *mockFlusher) DiscardBefore(beforeNanos int64) { f.discardBeforeFn(beforeNanos) }
 
-<<<<<<< HEAD
-type flushOpenFn func(shardSetID string)
-=======
 type flushOpenFn func(shardSetID uint32) error
->>>>>>> 94311ba8
 type bucketInitFn func(buckets []*flushBucket)
 type bucketPrepareFn func(buckets []*flushBucket) (flushTask, time.Duration)
 type onBucketAddedFn func(bucketIdx int, bucket *flushBucket)
@@ -337,11 +311,7 @@
 	canLead         bool
 }
 
-<<<<<<< HEAD
-func (m *mockRoleBasedFlushManager) Open(shardSetID string) { m.openFn(shardSetID) }
-=======
 func (m *mockRoleBasedFlushManager) Open(shardSetID uint32) error { return m.openFn(shardSetID) }
->>>>>>> 94311ba8
 
 func (m *mockRoleBasedFlushManager) Init(buckets []*flushBucket) {
 	m.initFn(buckets)
