// Copyright (c) 2017 Uber Technologies, Inc.
//
// Permission is hereby granted, free of charge, to any person obtaining a copy
// of this software and associated documentation files (the "Software"), to deal
// in the Software without restriction, including without limitation the rights
// to use, copy, modify, merge, publish, distribute, sublicense, and/or sell
// copies of the Software, and to permit persons to whom the Software is
// furnished to do so, subject to the following conditions:
//
// The above copyright notice and this permission notice shall be included in
// all copies or substantial portions of the Software.
//
// THE SOFTWARE IS PROVIDED "AS IS", WITHOUT WARRANTY OF ANY KIND, EXPRESS OR
// IMPLIED, INCLUDING BUT NOT LIMITED TO THE WARRANTIES OF MERCHANTABILITY,
// FITNESS FOR A PARTICULAR PURPOSE AND NONINFRINGEMENT. IN NO EVENT SHALL THE
// AUTHORS OR COPYRIGHT HOLDERS BE LIABLE FOR ANY CLAIM, DAMAGES OR OTHER
// LIABILITY, WHETHER IN AN ACTION OF CONTRACT, TORT OR OTHERWISE, ARISING FROM,
// OUT OF OR IN CONNECTION WITH THE SOFTWARE OR THE USE OR OTHER DEALINGS IN
// THE SOFTWARE.

package aggregator

import (
	"errors"
	"fmt"
	"sync"
	"time"

	"github.com/uber-go/tally"
)

<<<<<<< HEAD
var (
	errFlushManagerClosed = errors.New("flush manager is closed")
	errBucketNotFound     = errors.New("bucket not found")
	errFlusherNotFound    = errors.New("flusher not found")
)
=======
// PeriodicFlusher flushes metrics periodically.
type PeriodicFlusher interface {
	// Shard returns the shard associated with the flusher.
	Shard() uint32

	// Resolution returns the resolution of metrics associated with the flusher.
	Resolution() time.Duration

	// FlushInterval returns the periodic flush interval.
	FlushInterval() time.Duration

	// LastFlushedNanos returns the last flushed timestamp.
	LastFlushedNanos() int64

	// Flush performs a flush.
	Flush()

	// DiscardBefore discards all metrics before a given timestamp.
	DiscardBefore(beforeNanos int64)
}
>>>>>>> ed62433b

// FlushManager manages and coordinates flushing activities across many
// periodic flushers with different flush intervals with controlled concurrency
// for flushes to minimize spikes in CPU load and reduce p99 flush latencies.
type FlushManager interface {
	// Open opens the flush manager for a given shard set.
<<<<<<< HEAD
	Open(shardSetID string) error
=======
	Open(shardSetID uint32) error
>>>>>>> ed62433b

	// Status returns the flush status.
	Status() FlushStatus

<<<<<<< HEAD
	// Register registers a flusher with the flush manager.
=======
	// Register registers a metric list with the flush manager.
>>>>>>> ed62433b
	Register(flusher PeriodicFlusher) error

	// Unregister unregisters a flusher with the flush manager.
	Unregister(flusher PeriodicFlusher) error

	// Close closes the flush manager.
	Close() error
}

// FlushStatus is the flush status.
type FlushStatus struct {
	ElectionState ElectionState `json:"electionState"`
	CanLead       bool          `json:"canLead"`
}

// flushTask is a flush task.
type flushTask interface {
	Run()
<<<<<<< HEAD
}

// roleBasedFlushManager manages flushing data based on their elected roles.
type roleBasedFlushManager interface {
	Open(shardSetID string)

	Init(buckets []*flushBucket)

	Prepare(buckets []*flushBucket) (flushTask, time.Duration)

	OnBucketAdded(bucketIdx int, bucket *flushBucket)

	CanLead() bool
}

=======
}

// roleBasedFlushManager manages flushing data based on their elected roles.
type roleBasedFlushManager interface {
	Open(shardSetID uint32) error

	Init(buckets []*flushBucket)

	Prepare(buckets []*flushBucket) (flushTask, time.Duration)

	OnBucketAdded(bucketIdx int, bucket *flushBucket)

	CanLead() bool
}

>>>>>>> ed62433b
var (
	errFlushManagerAlreadyOpenOrClosed = errors.New("flush manager is already open or closed")
	errFlushManagerNotOpenOrClosed     = errors.New("flush manager is not open or closed")
)

type flushManagerState int

const (
	flushManagerNotOpen flushManagerState = iota
	flushManagerOpen
	flushManagerClosed
)

type flushManager struct {
	sync.RWMutex

	scope      tally.Scope
	checkEvery time.Duration

	state         flushManagerState
	doneCh        chan struct{}
	buckets       []*flushBucket
	electionState ElectionState
	electionMgr   ElectionManager
	leaderMgr     roleBasedFlushManager
	followerMgr   roleBasedFlushManager
	sleepFn       sleepFn
	wgFlush       sync.WaitGroup
}

// NewFlushManager creates a new flush manager.
func NewFlushManager(opts FlushManagerOptions) FlushManager {
	if opts == nil {
		opts = NewFlushManagerOptions()
	}
	doneCh := make(chan struct{})
	instrumentOpts := opts.InstrumentOptions()
	scope := instrumentOpts.MetricsScope()

	leaderMgrScope := scope.SubScope("leader")
	leaderMgrInstrumentOpts := instrumentOpts.SetMetricsScope(leaderMgrScope)
<<<<<<< HEAD
	leaderMgr := newLeaderFlushManager(opts.SetInstrumentOptions(leaderMgrInstrumentOpts))
=======
	leaderMgr := newLeaderFlushManager(doneCh, opts.SetInstrumentOptions(leaderMgrInstrumentOpts))
>>>>>>> ed62433b

	followerMgrScope := scope.SubScope("follower")
	followerMgrInstrumentOpts := instrumentOpts.SetMetricsScope(followerMgrScope)
	followerMgr := newFollowerFlushManager(doneCh, opts.SetInstrumentOptions(followerMgrInstrumentOpts))

	return &flushManager{
		scope:         instrumentOpts.MetricsScope(),
		checkEvery:    opts.CheckEvery(),
		doneCh:        doneCh,
		electionState: FollowerState,
		electionMgr:   opts.ElectionManager(),
		leaderMgr:     leaderMgr,
		followerMgr:   followerMgr,
		sleepFn:       time.Sleep,
	}
}

<<<<<<< HEAD
func (mgr *flushManager) Open(shardSetID string) error {
=======
func (mgr *flushManager) Open(shardSetID uint32) error {
>>>>>>> ed62433b
	mgr.Lock()
	defer mgr.Unlock()

	if mgr.state != flushManagerNotOpen {
		return errFlushManagerAlreadyOpenOrClosed
	}
<<<<<<< HEAD
	mgr.state = flushManagerOpen
	mgr.leaderMgr.Open(shardSetID)
	mgr.followerMgr.Open(shardSetID)

=======
	if err := mgr.leaderMgr.Open(shardSetID); err != nil {
		return err
	}
	if err := mgr.followerMgr.Open(shardSetID); err != nil {
		return err
	}
	mgr.state = flushManagerOpen
>>>>>>> ed62433b
	if mgr.checkEvery > 0 {
		mgr.wgFlush.Add(1)
		go mgr.flush()
	}
	return nil
}

func (mgr *flushManager) Register(flusher PeriodicFlusher) error {
	mgr.Lock()
	defer mgr.Unlock()

	bucket, err := mgr.findOrCreateBucketWithLock(flusher)
	if err != nil {
		return err
	}
	bucket.Add(flusher)
	return nil
}

func (mgr *flushManager) Unregister(flusher PeriodicFlusher) error {
	mgr.Lock()
	defer mgr.Unlock()

	bucket, err := mgr.findBucketWithLock(flusher)
	if err != nil {
		return err
	}
	return bucket.Remove(flusher)
}

func (mgr *flushManager) Status() FlushStatus {
	mgr.RLock()
	electionState := mgr.electionState
	canLead := mgr.flushManagerWithLock().CanLead()
	mgr.RUnlock()

	return FlushStatus{
		ElectionState: electionState,
		CanLead:       canLead,
	}
}

func (mgr *flushManager) Close() error {
	mgr.Lock()
	if mgr.state != flushManagerOpen {
		mgr.Unlock()
		return errFlushManagerNotOpenOrClosed
	}
	mgr.state = flushManagerClosed
	close(mgr.doneCh)
	mgr.Unlock()

	mgr.wgFlush.Wait()
	return nil
}

<<<<<<< HEAD
func (mgr *flushManager) findOrCreateBucketWithLock(l PeriodicFlusher) (*flushBucket, error) {
	bucket, err := mgr.findBucketWithLock(l)
	if err == nil || err != errBucketNotFound {
		return bucket, err
=======
func (mgr *flushManager) Status() FlushStatus {
	mgr.RLock()
	electionState := mgr.electionState
	canLead := mgr.flushManagerWithLock().CanLead()
	mgr.RUnlock()

	return FlushStatus{
		ElectionState: electionState,
		CanLead:       canLead,
	}
}

func (mgr *flushManager) Close() error {
	mgr.Lock()
	if mgr.state != flushManagerOpen {
		mgr.Unlock()
		return errFlushManagerNotOpenOrClosed
	}
	mgr.state = flushManagerClosed
	close(mgr.doneCh)
	mgr.Unlock()

	mgr.wgFlush.Wait()
	return nil
}

func (mgr *flushManager) bucketForWithLock(l PeriodicFlusher) (*flushBucket, error) {
	if mgr.state != flushManagerOpen {
		return nil, errFlushManagerNotOpenOrClosed
>>>>>>> ed62433b
	}
	flushInterval := l.FlushInterval()
	bucketScope := mgr.scope.SubScope("bucket").Tagged(map[string]string{
		"interval": flushInterval.String(),
	})
	bucket = newBucket(flushInterval, bucketScope)
	mgr.buckets = append(mgr.buckets, bucket)
	mgr.flushManagerWithLock().OnBucketAdded(len(mgr.buckets)-1, bucket)
	return bucket, nil
}

<<<<<<< HEAD
func (mgr *flushManager) findBucketWithLock(l PeriodicFlusher) (*flushBucket, error) {
	if mgr.state != flushManagerOpen {
		return nil, errFlushManagerNotOpenOrClosed
	}
	flushInterval := l.FlushInterval()
	for _, bucket := range mgr.buckets {
		if bucket.interval == flushInterval {
			return bucket, nil
		}
	}
	return nil, errBucketNotFound
}

=======
>>>>>>> ed62433b
// NB(xichen): apparently timer.Reset() is more difficult to use than I originally
// anticipated. For now I'm simply waking up every second to check for updates. Maybe
// when I have more time I'll spend a few hours to get timer.Reset() right and switch
// to a timer.Start + timer.Stop + timer.Reset + timer.After based approach.
func (mgr *flushManager) flush() {
	defer mgr.wgFlush.Done()

	for {
		mgr.RLock()
		state := mgr.state
		electionState := mgr.electionState
		mgr.RUnlock()
		if state == flushManagerClosed {
			return
		}

		// If the election state has changed, we need to switch the flush manager.
		newElectionState := mgr.checkElectionState()
		if electionState != newElectionState {
			mgr.Lock()
			mgr.electionState = newElectionState
			mgr.flushManagerWithLock().Init(mgr.buckets)
			mgr.Unlock()
		}

		mgr.RLock()
		flushTask, waitFor := mgr.flushManagerWithLock().Prepare(mgr.buckets)
		mgr.RUnlock()
		if flushTask != nil {
			flushTask.Run()
		}
		if waitFor > 0 {
			mgr.sleepFn(waitFor)
		}
	}
}

func (mgr *flushManager) checkElectionState() ElectionState {
	switch mgr.electionMgr.ElectionState() {
	case FollowerState:
		return FollowerState
	default:
		return LeaderState
	}
}

func (mgr *flushManager) flushManagerWithLock() roleBasedFlushManager {
	switch mgr.electionState {
	case FollowerState:
		return mgr.followerMgr
	case LeaderState:
		return mgr.leaderMgr
	default:
		// We should never get here.
		panic(fmt.Sprintf("unknown election state %v", mgr.electionState))
	}
}

// flushBucket contains all the registered lists for a given flush interval.
type flushBucket struct {
	interval time.Duration
	flushers []PeriodicFlusher
	duration tally.Timer
}

func newBucket(interval time.Duration, scope tally.Scope) *flushBucket {
	return &flushBucket{
		interval: interval,
		duration: scope.Timer("duration"),
	}
}

func (b *flushBucket) Add(flusher PeriodicFlusher) {
	b.flushers = append(b.flushers, flusher)
<<<<<<< HEAD
}

func (b *flushBucket) Remove(flusher PeriodicFlusher) error {
	numFlushers := len(b.flushers)
	for i := 0; i < numFlushers; i++ {
		if b.flushers[i] == flusher {
			b.flushers[i], b.flushers[numFlushers-1] = b.flushers[numFlushers-1], b.flushers[i]
			b.flushers = b.flushers[:numFlushers-1]
			return nil
		}
	}
	return errFlusherNotFound
=======
>>>>>>> ed62433b
}<|MERGE_RESOLUTION|>--- conflicted
+++ resolved
@@ -29,54 +29,22 @@
 	"github.com/uber-go/tally"
 )
 
-<<<<<<< HEAD
 var (
-	errFlushManagerClosed = errors.New("flush manager is closed")
-	errBucketNotFound     = errors.New("bucket not found")
-	errFlusherNotFound    = errors.New("flusher not found")
+	errBucketNotFound  = errors.New("bucket not found")
+	errFlusherNotFound = errors.New("flusher not found")
 )
-=======
-// PeriodicFlusher flushes metrics periodically.
-type PeriodicFlusher interface {
-	// Shard returns the shard associated with the flusher.
-	Shard() uint32
-
-	// Resolution returns the resolution of metrics associated with the flusher.
-	Resolution() time.Duration
-
-	// FlushInterval returns the periodic flush interval.
-	FlushInterval() time.Duration
-
-	// LastFlushedNanos returns the last flushed timestamp.
-	LastFlushedNanos() int64
-
-	// Flush performs a flush.
-	Flush()
-
-	// DiscardBefore discards all metrics before a given timestamp.
-	DiscardBefore(beforeNanos int64)
-}
->>>>>>> ed62433b
 
 // FlushManager manages and coordinates flushing activities across many
 // periodic flushers with different flush intervals with controlled concurrency
 // for flushes to minimize spikes in CPU load and reduce p99 flush latencies.
 type FlushManager interface {
 	// Open opens the flush manager for a given shard set.
-<<<<<<< HEAD
-	Open(shardSetID string) error
-=======
 	Open(shardSetID uint32) error
->>>>>>> ed62433b
 
 	// Status returns the flush status.
 	Status() FlushStatus
 
-<<<<<<< HEAD
 	// Register registers a flusher with the flush manager.
-=======
-	// Register registers a metric list with the flush manager.
->>>>>>> ed62433b
 	Register(flusher PeriodicFlusher) error
 
 	// Unregister unregisters a flusher with the flush manager.
@@ -95,23 +63,6 @@
 // flushTask is a flush task.
 type flushTask interface {
 	Run()
-<<<<<<< HEAD
-}
-
-// roleBasedFlushManager manages flushing data based on their elected roles.
-type roleBasedFlushManager interface {
-	Open(shardSetID string)
-
-	Init(buckets []*flushBucket)
-
-	Prepare(buckets []*flushBucket) (flushTask, time.Duration)
-
-	OnBucketAdded(bucketIdx int, bucket *flushBucket)
-
-	CanLead() bool
-}
-
-=======
 }
 
 // roleBasedFlushManager manages flushing data based on their elected roles.
@@ -127,7 +78,6 @@
 	CanLead() bool
 }
 
->>>>>>> ed62433b
 var (
 	errFlushManagerAlreadyOpenOrClosed = errors.New("flush manager is already open or closed")
 	errFlushManagerNotOpenOrClosed     = errors.New("flush manager is not open or closed")
@@ -169,11 +119,7 @@
 
 	leaderMgrScope := scope.SubScope("leader")
 	leaderMgrInstrumentOpts := instrumentOpts.SetMetricsScope(leaderMgrScope)
-<<<<<<< HEAD
-	leaderMgr := newLeaderFlushManager(opts.SetInstrumentOptions(leaderMgrInstrumentOpts))
-=======
 	leaderMgr := newLeaderFlushManager(doneCh, opts.SetInstrumentOptions(leaderMgrInstrumentOpts))
->>>>>>> ed62433b
 
 	followerMgrScope := scope.SubScope("follower")
 	followerMgrInstrumentOpts := instrumentOpts.SetMetricsScope(followerMgrScope)
@@ -191,23 +137,13 @@
 	}
 }
 
-<<<<<<< HEAD
-func (mgr *flushManager) Open(shardSetID string) error {
-=======
 func (mgr *flushManager) Open(shardSetID uint32) error {
->>>>>>> ed62433b
 	mgr.Lock()
 	defer mgr.Unlock()
 
 	if mgr.state != flushManagerNotOpen {
 		return errFlushManagerAlreadyOpenOrClosed
 	}
-<<<<<<< HEAD
-	mgr.state = flushManagerOpen
-	mgr.leaderMgr.Open(shardSetID)
-	mgr.followerMgr.Open(shardSetID)
-
-=======
 	if err := mgr.leaderMgr.Open(shardSetID); err != nil {
 		return err
 	}
@@ -215,7 +151,6 @@
 		return err
 	}
 	mgr.state = flushManagerOpen
->>>>>>> ed62433b
 	if mgr.checkEvery > 0 {
 		mgr.wgFlush.Add(1)
 		go mgr.flush()
@@ -272,42 +207,10 @@
 	return nil
 }
 
-<<<<<<< HEAD
 func (mgr *flushManager) findOrCreateBucketWithLock(l PeriodicFlusher) (*flushBucket, error) {
 	bucket, err := mgr.findBucketWithLock(l)
 	if err == nil || err != errBucketNotFound {
 		return bucket, err
-=======
-func (mgr *flushManager) Status() FlushStatus {
-	mgr.RLock()
-	electionState := mgr.electionState
-	canLead := mgr.flushManagerWithLock().CanLead()
-	mgr.RUnlock()
-
-	return FlushStatus{
-		ElectionState: electionState,
-		CanLead:       canLead,
-	}
-}
-
-func (mgr *flushManager) Close() error {
-	mgr.Lock()
-	if mgr.state != flushManagerOpen {
-		mgr.Unlock()
-		return errFlushManagerNotOpenOrClosed
-	}
-	mgr.state = flushManagerClosed
-	close(mgr.doneCh)
-	mgr.Unlock()
-
-	mgr.wgFlush.Wait()
-	return nil
-}
-
-func (mgr *flushManager) bucketForWithLock(l PeriodicFlusher) (*flushBucket, error) {
-	if mgr.state != flushManagerOpen {
-		return nil, errFlushManagerNotOpenOrClosed
->>>>>>> ed62433b
 	}
 	flushInterval := l.FlushInterval()
 	bucketScope := mgr.scope.SubScope("bucket").Tagged(map[string]string{
@@ -319,7 +222,6 @@
 	return bucket, nil
 }
 
-<<<<<<< HEAD
 func (mgr *flushManager) findBucketWithLock(l PeriodicFlusher) (*flushBucket, error) {
 	if mgr.state != flushManagerOpen {
 		return nil, errFlushManagerNotOpenOrClosed
@@ -333,8 +235,6 @@
 	return nil, errBucketNotFound
 }
 
-=======
->>>>>>> ed62433b
 // NB(xichen): apparently timer.Reset() is more difficult to use than I originally
 // anticipated. For now I'm simply waking up every second to check for updates. Maybe
 // when I have more time I'll spend a few hours to get timer.Reset() right and switch
@@ -409,7 +309,6 @@
 
 func (b *flushBucket) Add(flusher PeriodicFlusher) {
 	b.flushers = append(b.flushers, flusher)
-<<<<<<< HEAD
 }
 
 func (b *flushBucket) Remove(flusher PeriodicFlusher) error {
@@ -422,6 +321,4 @@
 		}
 	}
 	return errFlusherNotFound
-=======
->>>>>>> ed62433b
 }