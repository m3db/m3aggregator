--- conflicted
+++ resolved
@@ -28,13 +28,7 @@
 	schema "github.com/m3db/m3aggregator/generated/proto/flush"
 	"github.com/m3db/m3x/clock"
 	"github.com/m3db/m3x/log"
-<<<<<<< HEAD
-	"github.com/m3db/m3x/sync"
-=======
-	"github.com/m3db/m3x/retry"
 	xsync "github.com/m3db/m3x/sync"
-	"github.com/m3db/m3x/watch"
->>>>>>> d9b0596b
 
 	"github.com/uber-go/tally"
 )
@@ -54,7 +48,6 @@
 type leaderFlushManager struct {
 	sync.RWMutex
 
-<<<<<<< HEAD
 	nowFn                  clock.NowFn
 	checkEvery             time.Duration
 	jitterEnabled          bool
@@ -64,23 +57,8 @@
 	flushTimesManager      FlushTimesManager
 	flushTimesPersistEvery time.Duration
 	maxBufferSize          time.Duration
-	logger                 xlog.Logger
+	logger                 log.Logger
 	scope                  tally.Scope
-=======
-	nowFn                    clock.NowFn
-	checkEvery               time.Duration
-	jitterEnabled            bool
-	maxJitterFn              FlushJitterFn
-	workers                  xsync.WorkerPool
-	flushTimesKeyFmt         string
-	flushTimesStore          kv.Store
-	flushTimesPersistEvery   time.Duration
-	flushTimesPersistRetrier retry.Retrier
-	instanceID               string
-	placementWatcher         placement.StagedPlacementWatcher
-	logger                   log.Logger
-	scope                    tally.Scope
->>>>>>> d9b0596b
 
 	doneCh              <-chan struct{}
 	rand                *rand.Rand
@@ -88,10 +66,6 @@
 	flushTimes          flushMetadataHeap
 	lastPersistAtNanos  int64
 	flushedSincePersist bool
-<<<<<<< HEAD
-=======
-	persistWatchable    watch.Watchable
->>>>>>> d9b0596b
 	flushTask           *leaderFlushTask
 	metrics             leaderFlushManagerMetrics
 }
@@ -105,7 +79,6 @@
 	instrumentOpts := opts.InstrumentOptions()
 	scope := instrumentOpts.MetricsScope()
 	mgr := &leaderFlushManager{
-<<<<<<< HEAD
 		nowFn:                  nowFn,
 		checkEvery:             opts.CheckEvery(),
 		jitterEnabled:          opts.JitterEnabled(),
@@ -122,27 +95,6 @@
 		randFn:                 rand.Int63n,
 		lastPersistAtNanos:     nowFn().UnixNano(),
 		metrics:                newLeaderFlushManagerMetrics(scope),
-=======
-		nowFn:                    nowFn,
-		checkEvery:               opts.CheckEvery(),
-		jitterEnabled:            opts.JitterEnabled(),
-		maxJitterFn:              opts.MaxJitterFn(),
-		workers:                  opts.WorkerPool(),
-		flushTimesKeyFmt:         opts.FlushTimesKeyFmt(),
-		flushTimesStore:          opts.FlushTimesStore(),
-		flushTimesPersistEvery:   opts.FlushTimesPersistEvery(),
-		flushTimesPersistRetrier: opts.FlushTimesPersistRetrier(),
-		instanceID:               opts.InstanceID(),
-		placementWatcher:         opts.StagedPlacementWatcher(),
-		logger:                   instrumentOpts.Logger(),
-		scope:                    scope,
-		doneCh:                   doneCh,
-		rand:                     rand,
-		randFn:                   rand.Int63n,
-		lastPersistAtNanos:       nowFn().UnixNano(),
-		persistWatchable:         watch.NewWatchable(),
-		metrics:                  newLeaderFlushManagerMetrics(scope),
->>>>>>> d9b0596b
 	}
 	mgr.flushTask = &leaderFlushTask{mgr: mgr}
 	return mgr
@@ -287,49 +239,6 @@
 	return proto
 }
 
-<<<<<<< HEAD
-=======
-func (mgr *leaderFlushManager) persistFlushTimes(flushTimesWatch watch.Watch) {
-	for {
-		select {
-		case <-mgr.doneCh:
-			return
-		case <-flushTimesWatch.C():
-			flushTimes := flushTimesWatch.Get().(*schema.ShardSetFlushTimes)
-			persistStart := mgr.nowFn()
-			persistErr := mgr.flushTimesPersistRetrier.Attempt(func() error {
-				_, err := mgr.flushTimesStore.Set(mgr.flushTimesKey, flushTimes)
-				return err
-			})
-			mgr.metrics.flushTimesPersist.ReportSuccessOrError(persistErr, mgr.nowFn().Sub(persistStart))
-		}
-	}
-}
-
-func (mgr *leaderFlushManager) ownedShards() (shard.Shards, error) {
-	stagedPlacement, onStagedPlacementDoneFn, err := mgr.placementWatcher.ActiveStagedPlacement()
-	if err != nil {
-		mgr.metrics.activeStagedPlacementErrors.Inc(1)
-		return nil, err
-	}
-	defer onStagedPlacementDoneFn()
-
-	placement, onPlacementDoneFn, err := stagedPlacement.ActivePlacement()
-	if err != nil {
-		mgr.metrics.activePlacementErrors.Inc(1)
-		return nil, err
-	}
-	defer onPlacementDoneFn()
-
-	instance, found := placement.Instance(mgr.instanceID)
-	if !found {
-		mgr.metrics.instanceNotFoundErrors.Inc(1)
-		return nil, errInstanceNotFoundInPlacement
-	}
-	return instance.Shards(), nil
-}
-
->>>>>>> d9b0596b
 func (mgr *leaderFlushManager) nowNanos() int64 { return mgr.nowFn().UnixNano() }
 
 type leaderFlushTask struct {
