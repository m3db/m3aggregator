// Copyright (c) 2017 Uber Technologies, Inc.
//
// Permission is hereby granted, free of charge, to any person obtaining a copy
// of this software and associated documentation files (the "Software"), to deal
// in the Software without restriction, including without limitation the rights
// to use, copy, modify, merge, publish, distribute, sublicense, and/or sell
// copies of the Software, and to permit persons to whom the Software is
// furnished to do so, subject to the following conditions:
//
// The above copyright notice and this permission notice shall be included in
// all copies or substantial portions of the Software.
//
// THE SOFTWARE IS PROVIDED "AS IS", WITHOUT WARRANTY OF ANY KIND, EXPRESS OR
// IMPLIED, INCLUDING BUT NOT LIMITED TO THE WARRANTIES OF MERCHANTABILITY,
// FITNESS FOR A PARTICULAR PURPOSE AND NONINFRINGEMENT. IN NO EVENT SHALL THE
// AUTHORS OR COPYRIGHT HOLDERS BE LIABLE FOR ANY CLAIM, DAMAGES OR OTHER
// LIABILITY, WHETHER IN AN ACTION OF CONTRACT, TORT OR OTHERWISE, ARISING FROM,
// OUT OF OR IN CONNECTION WITH THE SOFTWARE OR THE USE OR OTHER DEALINGS IN
// THE SOFTWARE.

package aggregator

import (
	"sync"
	"time"

	schema "github.com/m3db/m3aggregator/generated/proto/flush"
	"github.com/m3db/m3x/clock"
	"github.com/m3db/m3x/log"
<<<<<<< HEAD
	"github.com/m3db/m3x/sync"
	"github.com/m3db/m3x/watch"
=======
	xsync "github.com/m3db/m3x/sync"
>>>>>>> d9b0596b

	"github.com/uber-go/tally"
)

const (
	defaultInitialFlushTimesCapacity = 16
)

type followerFlushManagerMetrics struct {
	watchCreateErrors    tally.Counter
	shardNotFound        tally.Counter
	resolutionNotFound   tally.Counter
	kvUpdateFlush        tally.Counter
	forcedFlush          tally.Counter
	notCampaigning       tally.Counter
	flushWindowsNotEnded tally.Counter
}

func newFollowerFlushManagerMetrics(scope tally.Scope) followerFlushManagerMetrics {
	return followerFlushManagerMetrics{
		watchCreateErrors:    scope.Counter("watch-create-errors"),
		shardNotFound:        scope.Counter("shard-not-found"),
		resolutionNotFound:   scope.Counter("resolution-not-found"),
		kvUpdateFlush:        scope.Counter("kv-update-flush"),
		forcedFlush:          scope.Counter("forced-flush"),
		notCampaigning:       scope.Counter("not-campaigning"),
		flushWindowsNotEnded: scope.Counter("flush-windows-not-ended"),
	}
}

type followerFlushManager struct {
	sync.RWMutex
	sync.WaitGroup

	nowFn                 clock.NowFn
	checkEvery            time.Duration
	workers               xsync.WorkerPool
	placementManager      PlacementManager
	electionManager       ElectionManager
	flushTimesManager     FlushTimesManager
	maxBufferSize         time.Duration
	forcedFlushWindowSize time.Duration
	logger                log.Logger
	scope                 tally.Scope

	doneCh          <-chan struct{}
	proto           *schema.ShardSetFlushTimes
	flushTimesState flushTimesState
	flushMode       followerFlushMode
	lastFlushed     time.Time
	openedAt        time.Time
	flushTask       *followerFlushTask
	sleepFn         sleepFn
	metrics         followerFlushManagerMetrics
}

func newFollowerFlushManager(
	doneCh <-chan struct{},
	opts FlushManagerOptions,
) roleBasedFlushManager {
	nowFn := opts.ClockOptions().NowFn()
	instrumentOpts := opts.InstrumentOptions()
	scope := instrumentOpts.MetricsScope()
	mgr := &followerFlushManager{
		nowFn:                 nowFn,
		checkEvery:            opts.CheckEvery(),
		workers:               opts.WorkerPool(),
		placementManager:      opts.PlacementManager(),
		electionManager:       opts.ElectionManager(),
		flushTimesManager:     opts.FlushTimesManager(),
		maxBufferSize:         opts.MaxBufferSize(),
		forcedFlushWindowSize: opts.ForcedFlushWindowSize(),
		logger:                instrumentOpts.Logger(),
		scope:                 scope,
		doneCh:                doneCh,
		flushTimesState:       flushTimesUninitialized,
		flushMode:             unknownFollowerFlush,
		lastFlushed:           nowFn(),
		sleepFn:               time.Sleep,
		metrics:               newFollowerFlushManagerMetrics(scope),
	}
	mgr.flushTask = &followerFlushTask{mgr: mgr}
	return mgr
}

func (mgr *followerFlushManager) Open() {
	mgr.Lock()
	defer mgr.Unlock()

	mgr.openedAt = mgr.nowFn()
	mgr.Add(1)
	go mgr.watchFlushTimes()
}

// NB(xichen): no actions needed for initializing the follower flush manager.
func (mgr *followerFlushManager) Init([]*flushBucket) {}

func (mgr *followerFlushManager) Prepare(buckets []*flushBucket) (flushTask, time.Duration) {
	// NB(xichen): a flush is triggered in the following scenarios:
	// * The flush times persisted in kv have been updated since last flush, or
	// * Sufficient time (a.k.a. maxBufferSize) has elapsed since last flush.
	mgr.Lock()
	defer mgr.Unlock()

	var (
		now                = mgr.nowFn()
		needsFlush         bool
		flushersByInterval []flushersGroup
	)
	if mgr.flushTimesState == flushTimesUpdated {
		mgr.flushTimesState = flushTimesProcessed
		mgr.flushMode = kvUpdateFollowerFlush
		flushersByInterval = mgr.flushersFromKVUpdateWithLock(buckets)
		needsFlush = true
		mgr.metrics.kvUpdateFlush.Inc(1)
	} else {
		durationSinceLastFlush := now.Sub(mgr.lastFlushed)
		if mgr.flushMode != forcedFollowerFlush && durationSinceLastFlush >= mgr.maxBufferSize {
			mgr.flushMode = forcedFollowerFlush
		}
		if mgr.flushMode == forcedFollowerFlush && durationSinceLastFlush >= mgr.forcedFlushWindowSize {
			flushBeforeNanos := now.Add(-mgr.maxBufferSize).UnixNano()
			flushersByInterval = mgr.flushersFromForcedFlush(buckets, flushBeforeNanos)
			needsFlush = true
			mgr.metrics.forcedFlush.Inc(1)
		}
	}

	if !needsFlush {
		return nil, mgr.checkEvery
	}
	mgr.lastFlushed = now
	mgr.flushTask.flushersByInterval = flushersByInterval
	return mgr.flushTask, 0
}

// NB(xichen): the follower flush manager flushes data based on the flush times
// stored in kv and does not need to take extra actions when a new bucket is added.
func (mgr *followerFlushManager) OnBucketAdded(int, *flushBucket) {}

// The follower flush manager may only lead if and only if all the following conditions
// are met:
// * The instance is campaigning.
// * All the aggregation windows since the flush manager is opened have ended.
func (mgr *followerFlushManager) CanLead() bool {
	mgr.RLock()
	defer mgr.RUnlock()

	if !mgr.electionManager.IsCampaigning() {
		mgr.metrics.notCampaigning.Inc(1)
		return false
	}
	if mgr.proto == nil {
		return false
	}
	for _, shardFlushTimes := range mgr.proto.ByShard {
		for windowNanos, lastFlushedNanos := range shardFlushTimes.ByResolution {
			windowSize := time.Duration(windowNanos)
			windowEndAt := mgr.openedAt.Truncate(windowSize)
			if windowEndAt.Before(mgr.openedAt) {
				windowEndAt = windowEndAt.Add(windowSize)
			}
			if lastFlushedNanos < windowEndAt.UnixNano() {
				mgr.metrics.flushWindowsNotEnded.Inc(1)
				return false
			}
		}
	}
	return true
}

func (mgr *followerFlushManager) Close() { mgr.Wait() }

func (mgr *followerFlushManager) flushersFromKVUpdateWithLock(buckets []*flushBucket) []flushersGroup {
	flushersByInterval := make([]flushersGroup, len(buckets))
	for i, bucket := range buckets {
		flushersByInterval[i].interval = bucket.interval
		flushersByInterval[i].duration = bucket.duration
		flushersByInterval[i].flushers = make([]flusherWithTime, 0, defaultInitialFlushTimesCapacity)
		for _, flusher := range bucket.flushers {
			shard := flusher.Shard()
			shardFlushTimes, exists := mgr.proto.ByShard[shard]
			if !exists {
				mgr.metrics.shardNotFound.Inc(1)
				mgr.logger.WithFields(
					log.NewField("shard", shard),
				).Warn("shard not found in flush times")
				continue
			}
			resolution := flusher.Resolution()
			lastFlushedAtNanos, exists := shardFlushTimes.ByResolution[int64(resolution)]
			if !exists {
				mgr.metrics.resolutionNotFound.Inc(1)
				mgr.logger.WithFields(
					log.NewField("shard", shard),
					log.NewField("resolution", resolution.String()),
				).Warn("resolution not found in flush times")
				continue
			}
			newFlushTarget := flusherWithTime{
				flusher:          flusher,
				flushBeforeNanos: lastFlushedAtNanos,
			}
			flushersByInterval[i].flushers = append(flushersByInterval[i].flushers, newFlushTarget)
		}
	}
	return flushersByInterval
}

func (mgr *followerFlushManager) flushersFromForcedFlush(
	buckets []*flushBucket,
	flushBeforeNanos int64,
) []flushersGroup {
	flushersByInterval := make([]flushersGroup, len(buckets))
	for i, bucket := range buckets {
		flushersByInterval[i].interval = bucket.interval
		flushersByInterval[i].duration = bucket.duration
		flushersByInterval[i].flushers = make([]flusherWithTime, 0, defaultInitialFlushTimesCapacity)
		for _, flusher := range bucket.flushers {
			newFlushTarget := flusherWithTime{
				flusher:          flusher,
				flushBeforeNanos: flushBeforeNanos,
			}
			flushersByInterval[i].flushers = append(flushersByInterval[i].flushers, newFlushTarget)
		}
	}
	return flushersByInterval
}

func (mgr *followerFlushManager) watchFlushTimes() {
	defer mgr.Done()

	var (
		throttlePeriod  = time.Second
		flushTimesWatch xwatch.Watch
		err             error
	)

	for {
		if flushTimesWatch == nil {
			flushTimesWatch, err = mgr.flushTimesManager.Watch()
			if err != nil {
				mgr.metrics.watchCreateErrors.Inc(1)
<<<<<<< HEAD
=======
				mgr.logger.WithFields(
					log.NewField("flushTimesKey", mgr.flushTimesKey),
					log.NewErrField(err),
				).Error("error creating flush times watch")
>>>>>>> d9b0596b
				mgr.sleepFn(throttlePeriod)
				continue
			}
		}

		select {
		case <-flushTimesWatch.C():
			mgr.Lock()
			mgr.proto = flushTimesWatch.Get().(*schema.ShardSetFlushTimes)
			mgr.flushTimesState = flushTimesUpdated
			mgr.Unlock()
		case <-mgr.doneCh:
			return
		}
<<<<<<< HEAD
=======

		var (
			value = flushTimesWatch.Get()
			proto schema.ShardSetFlushTimes
		)
		if err = value.Unmarshal(&proto); err != nil {
			mgr.metrics.unmarshalErrors.Inc(1)
			mgr.logger.WithFields(
				log.NewField("flushTimesKey", mgr.flushTimesKey),
				log.NewErrField(err),
			).Error("flush times unmarshal error")
			continue
		}
		mgr.Lock()
		mgr.proto = &proto
		mgr.flushTimesState = flushTimesUpdated
		mgr.Unlock()
>>>>>>> d9b0596b
	}
}

type followerFlushTask struct {
	mgr                *followerFlushManager
	flushersByInterval []flushersGroup
}

func (t *followerFlushTask) Run() {
	var (
		mgr       = t.mgr
		wgWorkers sync.WaitGroup
	)
	for _, group := range t.flushersByInterval {
		start := mgr.nowFn()
		for _, flusherWithTime := range group.flushers {
			flusherWithTime := flusherWithTime
			wgWorkers.Add(1)
			mgr.workers.Go(func() {
				flusherWithTime.flusher.DiscardBefore(flusherWithTime.flushBeforeNanos)
				wgWorkers.Done()
			})
		}
		wgWorkers.Wait()
		group.duration.Record(mgr.nowFn().Sub(start))
	}
}

type flushTimesState int

const (
	flushTimesUninitialized flushTimesState = iota
	flushTimesUpdated
	flushTimesProcessed
)

type followerFlushMode int

const (
	unknownFollowerFlush followerFlushMode = iota
	kvUpdateFollowerFlush
	forcedFollowerFlush
)

type flusherWithTime struct {
	flusher          PeriodicFlusher
	flushBeforeNanos int64
}

type flushersGroup struct {
	interval time.Duration
	duration tally.Timer
	flushers []flusherWithTime
}<|MERGE_RESOLUTION|>--- conflicted
+++ resolved
@@ -27,12 +27,8 @@
 	schema "github.com/m3db/m3aggregator/generated/proto/flush"
 	"github.com/m3db/m3x/clock"
 	"github.com/m3db/m3x/log"
-<<<<<<< HEAD
-	"github.com/m3db/m3x/sync"
+	xsync "github.com/m3db/m3x/sync"
 	"github.com/m3db/m3x/watch"
-=======
-	xsync "github.com/m3db/m3x/sync"
->>>>>>> d9b0596b
 
 	"github.com/uber-go/tally"
 )
@@ -267,7 +263,7 @@
 
 	var (
 		throttlePeriod  = time.Second
-		flushTimesWatch xwatch.Watch
+		flushTimesWatch watch.Watch
 		err             error
 	)
 
@@ -276,13 +272,6 @@
 			flushTimesWatch, err = mgr.flushTimesManager.Watch()
 			if err != nil {
 				mgr.metrics.watchCreateErrors.Inc(1)
-<<<<<<< HEAD
-=======
-				mgr.logger.WithFields(
-					log.NewField("flushTimesKey", mgr.flushTimesKey),
-					log.NewErrField(err),
-				).Error("error creating flush times watch")
->>>>>>> d9b0596b
 				mgr.sleepFn(throttlePeriod)
 				continue
 			}
@@ -297,26 +286,6 @@
 		case <-mgr.doneCh:
 			return
 		}
-<<<<<<< HEAD
-=======
-
-		var (
-			value = flushTimesWatch.Get()
-			proto schema.ShardSetFlushTimes
-		)
-		if err = value.Unmarshal(&proto); err != nil {
-			mgr.metrics.unmarshalErrors.Inc(1)
-			mgr.logger.WithFields(
-				log.NewField("flushTimesKey", mgr.flushTimesKey),
-				log.NewErrField(err),
-			).Error("flush times unmarshal error")
-			continue
-		}
-		mgr.Lock()
-		mgr.proto = &proto
-		mgr.flushTimesState = flushTimesUpdated
-		mgr.Unlock()
->>>>>>> d9b0596b
 	}
 }
 
