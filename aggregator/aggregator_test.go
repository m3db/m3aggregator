--- conflicted
+++ resolved
@@ -48,11 +48,7 @@
 )
 
 var (
-<<<<<<< HEAD
-	testShardSetID  = "testShardSet"
-=======
 	testShardSetID  = uint32(0)
->>>>>>> 94311ba8
 	testValidMetric = unaggregated.MetricUnion{
 		Type:       unaggregated.CounterType,
 		ID:         []byte("foo"),
@@ -278,11 +274,7 @@
 
 func testOptions() Options {
 	electionManager := &mockElectionManager{
-<<<<<<< HEAD
-		openFn: func(shardSetID string) error { return nil },
-=======
 		openFn: func(shardSetID uint32) error { return nil },
->>>>>>> 94311ba8
 	}
 	return NewOptions().
 		SetElectionManager(electionManager).
@@ -305,11 +297,7 @@
 	statusFn   statusFn
 }
 
-<<<<<<< HEAD
-func (mgr *mockFlushManager) Open(shardSetID string) error { return nil }
-=======
 func (mgr *mockFlushManager) Open(shardSetID uint32) error { return nil }
->>>>>>> 94311ba8
 
 func (mgr *mockFlushManager) Register(flusher PeriodicFlusher) error {
 	return mgr.registerFn(flusher)
