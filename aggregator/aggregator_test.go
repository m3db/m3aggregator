// Copyright (c) 2016 Uber Technologies, Inc.
//
// Permission is hereby granted, free of charge, to any person obtaining a copy
// of this software and associated documentation files (the "Software"), to deal
// in the Software without restriction, including without limitation the rights
// to use, copy, modify, merge, publish, distribute, sublicense, and/or sell
// copies of the Software, and to permit persons to whom the Software is
// furnished to do so, subject to the following conditions:
//
// The above copyright notice and this permission notice shall be included in
// all copies or substantial portions of the Software.
//
// THE SOFTWARE IS PROVIDED "AS IS", WITHOUT WARRANTY OF ANY KIND, EXPRESS OR
// IMPLIED, INCLUDING BUT NOT LIMITED TO THE WARRANTIES OF MERCHANTABILITY,
// FITNESS FOR A PARTICULAR PURPOSE AND NONINFRINGEMENT. IN NO EVENT SHALL THE
// AUTHORS OR COPYRIGHT HOLDERS BE LIABLE FOR ANY CLAIM, DAMAGES OR OTHER
// LIABILITY, WHETHER IN AN ACTION OF CONTRACT, TORT OR OTHERWISE, ARISING FROM,
// OUT OF OR IN CONNECTION WITH THE SOFTWARE OR THE USE OR OTHER DEALINGS IN
// THE SOFTWARE.

package aggregator

import (
	"context"
	"errors"
<<<<<<< HEAD
	"math"
	"sort"
=======
>>>>>>> ed62433b
	"testing"
	"time"

	placementproto "github.com/m3db/m3cluster/generated/proto/placement"
	"github.com/m3db/m3cluster/kv"
	"github.com/m3db/m3cluster/kv/mem"
	"github.com/m3db/m3cluster/proto/util"
	"github.com/m3db/m3cluster/services"
	"github.com/m3db/m3cluster/services/placement"
	"github.com/m3db/m3cluster/shard"
	"github.com/m3db/m3metrics/metric/unaggregated"
	"github.com/m3db/m3metrics/policy"
	"github.com/m3db/m3x/time"

	"github.com/stretchr/testify/require"
)

const (
	testInstanceID       = "localhost:0"
	testPlacementKey     = "placement"
	testNumShards        = 4
	testPlacementCutover = 1234
)

var (
<<<<<<< HEAD
	testShardSetID  = "testShardSet"
=======
	testShardSetID  = uint32(0)
>>>>>>> ed62433b
	testValidMetric = unaggregated.MetricUnion{
		Type:       unaggregated.CounterType,
		ID:         []byte("foo"),
		CounterVal: 1234,
	}
	testInvalidMetric = unaggregated.MetricUnion{
		Type: unaggregated.UnknownType,
		ID:   []byte("testInvalid"),
	}
	testPoliciesList = policy.PoliciesList{
		policy.NewStagedPolicies(123, false, []policy.Policy{
			policy.NewPolicy(policy.NewStoragePolicy(10*time.Second, xtime.Second, 6*time.Hour), policy.DefaultAggregationID),
			policy.NewPolicy(policy.NewStoragePolicy(time.Minute, xtime.Minute, 2*24*time.Hour), policy.DefaultAggregationID),
		}),
		policy.NewStagedPolicies(456, true, nil),
	}
)

func TestAggregatorOpenAlreadyOpen(t *testing.T) {
	agg, _ := testAggregator(t)
	agg.state = aggregatorOpen
	require.Equal(t, errAggregatorAlreadyOpenOrClosed, agg.Open())
}

func TestAggregatorOpenSuccess(t *testing.T) {
	agg, _ := testAggregator(t)
	require.NoError(t, agg.Open())
	require.Equal(t, aggregatorOpen, agg.state)
	require.Equal(t, []uint32{0, 1, 2, 3}, agg.shardIDs)
	for i := 0; i < testNumShards; i++ {
		require.NotNil(t, agg.shards[i])
	}
	require.Equal(t, int64(testPlacementCutover), agg.placementCutoverNanos)
}

func TestAggregatorAddMetricWithPoliciesListInvalidMetricType(t *testing.T) {
	agg, _ := testAggregator(t)
	require.NoError(t, agg.Open())
	err := agg.AddMetricWithPoliciesList(testInvalidMetric, testPoliciesList)
	require.Equal(t, errInvalidMetricType, err)
}

func TestAggregatorAddMetricWithPoliciesListNotOpen(t *testing.T) {
	agg, _ := testAggregator(t)
	err := agg.AddMetricWithPoliciesList(testValidMetric, testPoliciesList)
	require.Equal(t, errAggregatorNotOpenOrClosed, err)
}

func TestAggregatorAddMetricWithPoliciesListPlacementWatcherUnwatched(t *testing.T) {
	agg, _ := testAggregator(t)
	require.NoError(t, agg.Open())

	require.NoError(t, agg.placementWatcher.Unwatch())
	err := agg.AddMetricWithPoliciesList(testValidMetric, testPoliciesList)
	require.Error(t, err)
}

func TestAggregatorAddMetricWithPoliciesListNotResponsibleForShard(t *testing.T) {
	agg, _ := testAggregator(t)
	require.NoError(t, agg.Open())
	agg.shardFn = func([]byte, int) uint32 { return testNumShards }
	err := agg.AddMetricWithPoliciesList(testValidMetric, testPoliciesList)
	require.Error(t, err)
}

func TestAggregatorAddMetricWithPoliciesListSuccessNoPlacementUpdate(t *testing.T) {
	agg, _ := testAggregator(t)
	require.NoError(t, agg.Open())
	agg.shardFn = func([]byte, int) uint32 { return 1 }
	err := agg.AddMetricWithPoliciesList(testValidMetric, testPoliciesList)
	require.NoError(t, err)
	require.Equal(t, 1, len(agg.shards[1].metricMap.entries))
}

func TestAggregatorAddMetricWithPoliciesListSuccessWithPlacementUpdate(t *testing.T) {
	agg, store := testAggregator(t)
	now := time.Unix(0, 12345)
	nowFn := func() time.Time { return now }
	agg.opts = agg.opts.
		SetClockOptions(agg.opts.ClockOptions().SetNowFn(nowFn)).
		SetBufferDurationBeforeShardCutover(time.Duration(500)).
		SetBufferDurationAfterShardCutoff(time.Duration(1000))
	require.NoError(t, agg.Open())
	agg.shardFn = func([]byte, int) uint32 { return 1 }

	newShardAssignment := []shard.Shard{
		shard.NewShard(0).SetState(shard.Initializing).SetCutoverNanos(5000).SetCutoffNanos(20000),
		shard.NewShard(1).SetState(shard.Initializing).SetCutoverNanos(5500).SetCutoffNanos(25000),
		shard.NewShard(2).SetState(shard.Initializing).SetCutoverNanos(6000).SetCutoffNanos(30000),
		shard.NewShard(4).SetState(shard.Initializing).SetCutoverNanos(6500).SetCutoffNanos(math.MaxInt64),
	}
	newStagedPlacementProto := testStagedPlacementProtoWithCustomShards(t, testInstanceID, newShardAssignment, 5678)
	_, err := store.Set(testPlacementKey, newStagedPlacementProto)
	require.NoError(t, err)

	// Wait for the placement to be updated.
	for {
		placement, err := agg.placement()
		require.NoError(t, err)
		if placement.CutoverNanos() == 5678 {
			break
		}
		time.Sleep(100 * time.Millisecond)
	}

	existingShard := agg.shards[3]
	err = agg.AddMetricWithPoliciesList(testValidMetric, testPoliciesList)
	require.NoError(t, err)
	require.Equal(t, 5, len(agg.shards))

	expectedShards := []struct {
		isNil         bool
		earliestNanos int64
		latestNanos   int64
	}{
		{isNil: false, earliestNanos: 4500, latestNanos: 21000},
		{isNil: false, earliestNanos: 5000, latestNanos: 26000},
		{isNil: false, earliestNanos: 5500, latestNanos: 31000},
		{isNil: true},
		{isNil: false, earliestNanos: 6000, latestNanos: math.MaxInt64},
	}
	for i, expected := range expectedShards {
		if expected.isNil {
			require.Nil(t, agg.shards[i])
		} else {
			require.NotNil(t, agg.shards[i])
			require.Equal(t, expected.earliestNanos, agg.shards[i].earliestWritableNanos)
			require.Equal(t, expected.latestNanos, agg.shards[i].latestWriteableNanos)
		}
	}
	require.Equal(t, 1, len(agg.shards[1].metricMap.entries))

	for {
		existingShard.RLock()
		closed := existingShard.closed
		existingShard.RUnlock()
		if closed {
			break
		}
		time.Sleep(100 * time.Millisecond)
	}
}

func TestAggregatorResignError(t *testing.T) {
	errTestResign := errors.New("test resign")
	agg, _ := testAggregator(t)
	agg.electionManager = &mockElectionManager{
		resignFn: func(context.Context) error { return errTestResign },
	}
	require.Equal(t, errTestResign, agg.Resign())
}

func TestAggregatorResignSuccess(t *testing.T) {
	agg, _ := testAggregator(t)
	agg.electionManager = &mockElectionManager{
		resignFn: func(context.Context) error { return nil },
	}
	require.NoError(t, agg.Resign())
}

func TestAggregatorStatus(t *testing.T) {
	flushStatus := FlushStatus{
		ElectionState: LeaderState,
		CanLead:       true,
	}
	agg, _ := testAggregator(t)
	agg.flushManager = &mockFlushManager{
		statusFn: func() FlushStatus {
			return flushStatus
		},
	}
	require.Equal(t, RuntimeStatus{FlushStatus: flushStatus}, agg.Status())
}

func TestAggregatorCloseAlreadyClosed(t *testing.T) {
	agg, _ := testAggregator(t)
	require.Equal(t, errAggregatorNotOpenOrClosed, agg.Close())
}

func TestAggregatorCloseSuccess(t *testing.T) {
	agg, _ := testAggregator(t)
	require.NoError(t, agg.Open())
	require.NoError(t, agg.Close())
	require.Equal(t, aggregatorClosed, agg.state)
}

func TestAggregatorTick(t *testing.T) {
	agg, _ := testAggregator(t)
	require.NoError(t, agg.Open())

	// Forcing a tick.
	agg.tickInternal()

	require.NoError(t, agg.Close())
}

func TestAggregatorOwnedShards(t *testing.T) {
	agg, _ := testAggregator(t)
	now := time.Unix(0, 12345)
	nowFn := func() time.Time { return now }
	agg.nowFn = nowFn
	agg.opts = agg.opts.SetClockOptions(agg.opts.ClockOptions().SetNowFn(nowFn))

	shardCutoffNanos := []int64{math.MaxInt64, 1234, 56789, 8901}
	agg.shardIDs = make([]uint32, 0, len(shardCutoffNanos))
	agg.shards = make([]*aggregatorShard, 0, len(shardCutoffNanos))
	for i, cutoffNanos := range shardCutoffNanos {
		shardID := uint32(i)
		shard := newAggregatorShard(shardID, agg.opts)
		shard.latestWriteableNanos = cutoffNanos
		agg.shardIDs = append(agg.shardIDs, shardID)
		agg.shards = append(agg.shards, shard)
	}

	expectedOwned := []*aggregatorShard{agg.shards[0], agg.shards[2]}
	expectedToClose := []*aggregatorShard{agg.shards[1], agg.shards[3]}
	owned, toClose := agg.ownedShards()
	require.Equal(t, expectedOwned, owned)
	require.Equal(t, expectedToClose, toClose)

	expectedShardIDs := []uint32{0, 2}
	shardIDs := make([]uint32, len(agg.shardIDs))
	copy(shardIDs, agg.shardIDs)
	sort.Sort(uint32Ascending(shardIDs))
	require.Equal(t, expectedShardIDs, agg.shardIDs)

	for i := 0; i < 4; i++ {
		if i == 0 || i == 2 {
			require.NotNil(t, agg.shards[i])
		} else {
			require.Nil(t, agg.shards[i])
		}
	}
}

func testAggregator(t *testing.T) (*aggregator, kv.Store) {
	watcher, store := testPlacementWatcherWithNumShards(t, testInstanceID, testNumShards, testPlacementKey)
	opts := testOptions().
		SetEntryCheckInterval(0).
		SetInstanceID(testInstanceID).
		SetStagedPlacementWatcher(watcher)
	return NewAggregator(opts).(*aggregator), store
}

func testPlacementWatcherWithNumShards(
	t *testing.T,
	instanceID string,
	numShards int,
	placementKey string,
) (services.StagedPlacementWatcher, kv.Store) {
	proto := testStagedPlacementProtoWithNumShards(t, instanceID, numShards)
	return testPlacementWatcherWithPlacementProto(t, placementKey, proto)
}

func testPlacementWatcherWithPlacementProto(
	t *testing.T,
	placementKey string,
	proto *placementproto.PlacementSnapshots,
) (services.StagedPlacementWatcher, kv.Store) {
	store := mem.NewStore()
	_, err := store.SetIfNotExists(placementKey, proto)
	require.NoError(t, err)
	placementWatcherOpts := placement.NewStagedPlacementWatcherOptions().
		SetStagedPlacementKey(placementKey).
		SetStagedPlacementStore(store)
	placementWatcher := placement.NewStagedPlacementWatcher(placementWatcherOpts)
	require.NoError(t, placementWatcher.Watch())
	return placementWatcher, store
}

<<<<<<< HEAD
func testStagedPlacementProtoWithNumShards(
	t *testing.T,
	instanceID string,
	numShards int,
) *placementproto.PlacementSnapshots {
=======
// nolint: unparam
func testStagedPlacementProtoWithNumShards(t *testing.T, numShards int) *placementproto.PlacementSnapshots {
>>>>>>> ed62433b
	shardSet := make([]shard.Shard, numShards)
	for i := 0; i < numShards; i++ {
		shardSet[i] = shard.NewShard(uint32(i)).
			SetState(shard.Initializing).
			SetCutoverNanos(0).
			SetCutoffNanos(math.MaxInt64)
	}
	return testStagedPlacementProtoWithCustomShards(t, instanceID, shardSet, testPlacementCutover)
}

func testStagedPlacementProtoWithCustomShards(
	t *testing.T,
	instanceID string,
	shardSet []shard.Shard,
	placementCutoverNanos int64,
) *placementproto.PlacementSnapshots {
	shards := shard.NewShards(shardSet)
	instance := placement.NewInstance().
		SetID(instanceID).
		SetShards(shards)
	testPlacement := placement.NewPlacement().
		SetInstances([]services.PlacementInstance{instance}).
		SetShards(shards.AllIDs()).
		SetCutoverNanos(placementCutoverNanos)
	testStagedPlacement := placement.NewStagedPlacement().
		SetPlacements([]services.Placement{testPlacement})
	stagedPlacementProto, err := util.StagedPlacementToProto(testStagedPlacement)
	require.NoError(t, err)
	return stagedPlacementProto
}

func testOptions() Options {
	electionManager := &mockElectionManager{
<<<<<<< HEAD
		openFn: func(shardSetID string) error { return nil },
=======
		openFn: func(shardSetID uint32) error { return nil },
>>>>>>> ed62433b
	}
	return NewOptions().
		SetElectionManager(electionManager).
		SetFlushManager(&mockFlushManager{
			registerFn:   func(flusher PeriodicFlusher) error { return nil },
			unregisterFn: func(flusher PeriodicFlusher) error { return nil },
		}).
		SetFlushHandler(&mockHandler{
			handleFn: func(buf *RefCountedBuffer) error {
				buf.DecRef()
				return nil
			},
		})
}

type registerFn func(flusher PeriodicFlusher) error
<<<<<<< HEAD
type unregisterFn func(flusher PeriodicFlusher) error
type statusFn func() FlushStatus

type mockFlushManager struct {
	registerFn   registerFn
	unregisterFn unregisterFn
	statusFn     statusFn
}

func (mgr *mockFlushManager) Open(shardSetID string) error { return nil }
=======
type statusFn func() FlushStatus

type mockFlushManager struct {
	registerFn registerFn
	statusFn   statusFn
}

func (mgr *mockFlushManager) Open(shardSetID uint32) error { return nil }
>>>>>>> ed62433b

func (mgr *mockFlushManager) Register(flusher PeriodicFlusher) error {
	return mgr.registerFn(flusher)
}

<<<<<<< HEAD
func (mgr *mockFlushManager) Unregister(flusher PeriodicFlusher) error {
	return mgr.unregisterFn(flusher)
}

func (mgr *mockFlushManager) Status() FlushStatus { return mgr.statusFn() }

func (mgr *mockFlushManager) Close() error { return nil }

type uint32Ascending []uint32

func (a uint32Ascending) Len() int           { return len(a) }
func (a uint32Ascending) Swap(i, j int)      { a[i], a[j] = a[j], a[i] }
func (a uint32Ascending) Less(i, j int) bool { return a[i] < a[j] }
=======
func (mgr *mockFlushManager) Status() FlushStatus { return mgr.statusFn() }

func (mgr *mockFlushManager) Close() error { return nil }
>>>>>>> ed62433b
<|MERGE_RESOLUTION|>--- conflicted
+++ resolved
@@ -23,11 +23,8 @@
 import (
 	"context"
 	"errors"
-<<<<<<< HEAD
 	"math"
 	"sort"
-=======
->>>>>>> ed62433b
 	"testing"
 	"time"
 
@@ -53,11 +50,7 @@
 )
 
 var (
-<<<<<<< HEAD
-	testShardSetID  = "testShardSet"
-=======
 	testShardSetID  = uint32(0)
->>>>>>> ed62433b
 	testValidMetric = unaggregated.MetricUnion{
 		Type:       unaggregated.CounterType,
 		ID:         []byte("foo"),
@@ -328,16 +321,12 @@
 	return placementWatcher, store
 }
 
-<<<<<<< HEAD
+// nolint: unparam
 func testStagedPlacementProtoWithNumShards(
 	t *testing.T,
 	instanceID string,
 	numShards int,
 ) *placementproto.PlacementSnapshots {
-=======
-// nolint: unparam
-func testStagedPlacementProtoWithNumShards(t *testing.T, numShards int) *placementproto.PlacementSnapshots {
->>>>>>> ed62433b
 	shardSet := make([]shard.Shard, numShards)
 	for i := 0; i < numShards; i++ {
 		shardSet[i] = shard.NewShard(uint32(i)).
@@ -371,11 +360,7 @@
 
 func testOptions() Options {
 	electionManager := &mockElectionManager{
-<<<<<<< HEAD
-		openFn: func(shardSetID string) error { return nil },
-=======
 		openFn: func(shardSetID uint32) error { return nil },
->>>>>>> ed62433b
 	}
 	return NewOptions().
 		SetElectionManager(electionManager).
@@ -392,7 +377,6 @@
 }
 
 type registerFn func(flusher PeriodicFlusher) error
-<<<<<<< HEAD
 type unregisterFn func(flusher PeriodicFlusher) error
 type statusFn func() FlushStatus
 
@@ -402,23 +386,12 @@
 	statusFn     statusFn
 }
 
-func (mgr *mockFlushManager) Open(shardSetID string) error { return nil }
-=======
-type statusFn func() FlushStatus
-
-type mockFlushManager struct {
-	registerFn registerFn
-	statusFn   statusFn
-}
-
 func (mgr *mockFlushManager) Open(shardSetID uint32) error { return nil }
->>>>>>> ed62433b
 
 func (mgr *mockFlushManager) Register(flusher PeriodicFlusher) error {
 	return mgr.registerFn(flusher)
 }
 
-<<<<<<< HEAD
 func (mgr *mockFlushManager) Unregister(flusher PeriodicFlusher) error {
 	return mgr.unregisterFn(flusher)
 }
@@ -431,9 +404,4 @@
 
 func (a uint32Ascending) Len() int           { return len(a) }
 func (a uint32Ascending) Swap(i, j int)      { a[i], a[j] = a[j], a[i] }
-func (a uint32Ascending) Less(i, j int) bool { return a[i] < a[j] }
-=======
-func (mgr *mockFlushManager) Status() FlushStatus { return mgr.statusFn() }
-
-func (mgr *mockFlushManager) Close() error { return nil }
->>>>>>> ed62433b
+func (a uint32Ascending) Less(i, j int) bool { return a[i] < a[j] }