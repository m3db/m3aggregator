// Copyright (c) 2016 Uber Technologies, Inc.
//
// Permission is hereby granted, free of charge, to any person obtaining a copy
// of this software and associated documentation files (the "Software"), to deal
// in the Software without restriction, including without limitation the rights
// to use, copy, modify, merge, publish, distribute, sublicense, and/or sell
// copies of the Software, and to permit persons to whom the Software is
// furnished to do so, subject to the following conditions:
//
// The above copyright notice and this permission notice shall be included in
// all copies or substantial portions of the Software.
//
// THE SOFTWARE IS PROVIDED "AS IS", WITHOUT WARRANTY OF ANY KIND, EXPRESS OR
// IMPLIED, INCLUDING BUT NOT LIMITED TO THE WARRANTIES OF MERCHANTABILITY,
// FITNESS FOR A PARTICULAR PURPOSE AND NONINFRINGEMENT. IN NO EVENT SHALL THE
// AUTHORS OR COPYRIGHT HOLDERS BE LIABLE FOR ANY CLAIM, DAMAGES OR OTHER
// LIABILITY, WHETHER IN AN ACTION OF CONTRACT, TORT OR OTHERWISE, ARISING FROM,
// OUT OF OR IN CONNECTION WITH THE SOFTWARE OR THE USE OR OTHER DEALINGS IN
// THE SOFTWARE.

package aggregator

import (
	"math"
	"runtime"
	"time"

	"github.com/m3db/m3x/clock"
	"github.com/m3db/m3x/instrument"
	"github.com/m3db/m3x/sync"
)

const (
	defaultCheckEvery             = time.Second
	defaultJitterEnabled          = true
	defaultFlushTimesPersistEvery = 10 * time.Second
	defaultMaxBufferSize          = 5 * time.Minute
	defaultForcedFlushWindowSize  = 10 * time.Second
)

var (
	defaultWorkerPoolSize = int(math.Max(float64(runtime.NumCPU()/8), 1.0))
)

// FlushJitterFn determines the jitter based on the flush interval.
type FlushJitterFn func(flushInterval time.Duration) time.Duration

// FlushManagerOptions provide a set of options for the flush manager.
type FlushManagerOptions interface {
	// SetClockOptions sets the clock options.
	SetClockOptions(value clock.Options) FlushManagerOptions

	// ClockOptions returns the clock options.
	ClockOptions() clock.Options

	// SetInstrumentOptions sets the instrument options.
	SetInstrumentOptions(value instrument.Options) FlushManagerOptions

	// InstrumentOptions returns the instrument options.
	InstrumentOptions() instrument.Options

	// SetCheckEvery sets the check period.
	SetCheckEvery(value time.Duration) FlushManagerOptions

	// CheckEvery returns the check period.
	CheckEvery() time.Duration

	// SetJitterEnabled sets whether jittering is enabled.
	SetJitterEnabled(value bool) FlushManagerOptions

	// JitterEnabled returns whether jittering is enabled.
	JitterEnabled() bool

	// SetMaxJitterFn sets the max flush jittering function.
	SetMaxJitterFn(value FlushJitterFn) FlushManagerOptions

	// MaxJitterFn returns the max flush jittering function.
	MaxJitterFn() FlushJitterFn

	// SetWorkerPool sets the worker pool.
	SetWorkerPool(value sync.WorkerPool) FlushManagerOptions

	// WorkerPool returns the worker pool.
	WorkerPool() sync.WorkerPool

	// SetPlacementManager sets the placement manager.
	SetPlacementManager(value PlacementManager) FlushManagerOptions

	// PlacementManager returns the placement manager.
	PlacementManager() PlacementManager

	// SetElectionManager sets the election manager.
	SetElectionManager(value ElectionManager) FlushManagerOptions

	// ElectionManager returns the election manager.
	ElectionManager() ElectionManager

	// SetFlushTimesManager sets the flush times manager.
	SetFlushTimesManager(value FlushTimesManager) FlushManagerOptions

	// FlushTimesManager returns the flush times manager.
	FlushTimesManager() FlushTimesManager

	// SetFlushTimesPersistEvery sets how frequently the flush times are stored in kv.
	SetFlushTimesPersistEvery(value time.Duration) FlushManagerOptions

	// FlushTimesPersistEvery returns how frequently the flush times are stored in kv.
	FlushTimesPersistEvery() time.Duration

<<<<<<< HEAD
	// SetMaxBufferSize sets the maximum duration data are buffered for without getting
	// flushed or discarded to handle transient KV issues or for backing out of active
	// topology changes.
	SetMaxBufferSize(value time.Duration) FlushManagerOptions
=======
	// SetFlushTimesPersistRetrier sets the retrier for persisting flush times.
	SetFlushTimesPersistRetrier(value retry.Retrier) FlushManagerOptions

	// FlushTimesPersistRetrier returns the retrier for persisting flush times.
	FlushTimesPersistRetrier() retry.Retrier

	// SetMaxNoFlushDuration sets the maximum duration with no flushes.
	SetMaxNoFlushDuration(value time.Duration) FlushManagerOptions
>>>>>>> d9b0596b

	// MaxBufferSize sets the maximum duration data are buffered for without getting
	// flushed or discarded to handle transient KV issues or for backing out of active
	// topology changes.
	MaxBufferSize() time.Duration

	// SetForcedFlushWindowSize sets the window size for a forced flush.
	SetForcedFlushWindowSize(value time.Duration) FlushManagerOptions

	// ForcedFlushWindowSize returns the window size for a forced flush.
	ForcedFlushWindowSize() time.Duration
}

type flushManagerOptions struct {
<<<<<<< HEAD
	clockOpts              clock.Options
	instrumentOpts         instrument.Options
	checkEvery             time.Duration
	jitterEnabled          bool
	maxJitterFn            FlushJitterFn
	workerPool             xsync.WorkerPool
	placementManager       PlacementManager
	electionManager        ElectionManager
	flushTimesManager      FlushTimesManager
	flushTimesPersistEvery time.Duration
	maxBufferSize          time.Duration
	forcedFlushWindowSize  time.Duration
=======
	clockOpts                clock.Options
	instrumentOpts           instrument.Options
	checkEvery               time.Duration
	jitterEnabled            bool
	maxJitterFn              FlushJitterFn
	workerPool               sync.WorkerPool
	electionManager          ElectionManager
	flushTimesKeyFmt         string
	flushTimesStore          kv.Store
	flushTimesPersistEvery   time.Duration
	flushTimesPersistRetrier retry.Retrier
	maxNoFlushDuration       time.Duration
	forcedFlushWindowSize    time.Duration
	instanceID               string
	placementWatcher         placement.StagedPlacementWatcher
>>>>>>> d9b0596b
}

// NewFlushManagerOptions create a new set of flush manager options.
func NewFlushManagerOptions() FlushManagerOptions {
	workerPool := sync.NewWorkerPool(defaultWorkerPoolSize)
	workerPool.Init()
	return &flushManagerOptions{
<<<<<<< HEAD
		clockOpts:              clock.NewOptions(),
		instrumentOpts:         instrument.NewOptions(),
		checkEvery:             defaultCheckEvery,
		jitterEnabled:          defaultJitterEnabled,
		workerPool:             workerPool,
		flushTimesPersistEvery: defaultFlushTimesPersistEvery,
		maxBufferSize:          defaultMaxBufferSize,
		forcedFlushWindowSize:  defaultForcedFlushWindowSize,
=======
		clockOpts:                clock.NewOptions(),
		instrumentOpts:           instrument.NewOptions(),
		checkEvery:               defaultCheckEvery,
		jitterEnabled:            defaultJitterEnabled,
		workerPool:               workerPool,
		flushTimesKeyFmt:         defaultFlushTimesKeyFormat,
		flushTimesPersistEvery:   defaultFlushTimesPersistEvery,
		flushTimesPersistRetrier: retry.NewRetrier(retry.NewOptions()),
		maxNoFlushDuration:       defaultMaxNoFlushDuration,
		instanceID:               defaultInstanceID,
		forcedFlushWindowSize:    defaultForcedFlushWindowSize,
>>>>>>> d9b0596b
	}
}

func (o *flushManagerOptions) SetClockOptions(value clock.Options) FlushManagerOptions {
	opts := *o
	opts.clockOpts = value
	return &opts
}

func (o *flushManagerOptions) ClockOptions() clock.Options {
	return o.clockOpts
}

func (o *flushManagerOptions) SetInstrumentOptions(value instrument.Options) FlushManagerOptions {
	opts := *o
	opts.instrumentOpts = value
	return &opts
}

func (o *flushManagerOptions) InstrumentOptions() instrument.Options {
	return o.instrumentOpts
}

func (o *flushManagerOptions) SetCheckEvery(value time.Duration) FlushManagerOptions {
	opts := *o
	opts.checkEvery = value
	return &opts
}

func (o *flushManagerOptions) CheckEvery() time.Duration {
	return o.checkEvery
}

func (o *flushManagerOptions) SetJitterEnabled(value bool) FlushManagerOptions {
	opts := *o
	opts.jitterEnabled = value
	return &opts
}

func (o *flushManagerOptions) JitterEnabled() bool {
	return o.jitterEnabled
}

func (o *flushManagerOptions) SetMaxJitterFn(value FlushJitterFn) FlushManagerOptions {
	opts := *o
	opts.maxJitterFn = value
	return &opts
}

func (o *flushManagerOptions) MaxJitterFn() FlushJitterFn {
	return o.maxJitterFn
}

func (o *flushManagerOptions) SetWorkerPool(value sync.WorkerPool) FlushManagerOptions {
	opts := *o
	opts.workerPool = value
	return &opts
}

func (o *flushManagerOptions) WorkerPool() sync.WorkerPool {
	return o.workerPool
}

func (o *flushManagerOptions) SetPlacementManager(value PlacementManager) FlushManagerOptions {
	opts := *o
	opts.placementManager = value
	return &opts
}

func (o *flushManagerOptions) PlacementManager() PlacementManager {
	return o.placementManager
}

func (o *flushManagerOptions) SetElectionManager(value ElectionManager) FlushManagerOptions {
	opts := *o
	opts.electionManager = value
	return &opts
}

func (o *flushManagerOptions) ElectionManager() ElectionManager {
	return o.electionManager
}

func (o *flushManagerOptions) SetFlushTimesManager(value FlushTimesManager) FlushManagerOptions {
	opts := *o
	opts.flushTimesManager = value
	return &opts
}

func (o *flushManagerOptions) FlushTimesManager() FlushTimesManager {
	return o.flushTimesManager
}

func (o *flushManagerOptions) SetFlushTimesPersistEvery(value time.Duration) FlushManagerOptions {
	opts := *o
	opts.flushTimesPersistEvery = value
	return &opts
}

func (o *flushManagerOptions) FlushTimesPersistEvery() time.Duration {
	return o.flushTimesPersistEvery
}

<<<<<<< HEAD
func (o *flushManagerOptions) SetMaxBufferSize(value time.Duration) FlushManagerOptions {
=======
func (o *flushManagerOptions) SetFlushTimesPersistRetrier(value retry.Retrier) FlushManagerOptions {
	opts := *o
	opts.flushTimesPersistRetrier = value
	return &opts
}

func (o *flushManagerOptions) FlushTimesPersistRetrier() retry.Retrier {
	return o.flushTimesPersistRetrier
}

func (o *flushManagerOptions) SetMaxNoFlushDuration(value time.Duration) FlushManagerOptions {
>>>>>>> d9b0596b
	opts := *o
	opts.maxBufferSize = value
	return &opts
}

func (o *flushManagerOptions) MaxBufferSize() time.Duration {
	return o.maxBufferSize
}

func (o *flushManagerOptions) SetForcedFlushWindowSize(value time.Duration) FlushManagerOptions {
	opts := *o
	opts.forcedFlushWindowSize = value
	return &opts
}

func (o *flushManagerOptions) ForcedFlushWindowSize() time.Duration {
	return o.forcedFlushWindowSize
}<|MERGE_RESOLUTION|>--- conflicted
+++ resolved
@@ -107,21 +107,10 @@
 	// FlushTimesPersistEvery returns how frequently the flush times are stored in kv.
 	FlushTimesPersistEvery() time.Duration
 
-<<<<<<< HEAD
 	// SetMaxBufferSize sets the maximum duration data are buffered for without getting
 	// flushed or discarded to handle transient KV issues or for backing out of active
 	// topology changes.
 	SetMaxBufferSize(value time.Duration) FlushManagerOptions
-=======
-	// SetFlushTimesPersistRetrier sets the retrier for persisting flush times.
-	SetFlushTimesPersistRetrier(value retry.Retrier) FlushManagerOptions
-
-	// FlushTimesPersistRetrier returns the retrier for persisting flush times.
-	FlushTimesPersistRetrier() retry.Retrier
-
-	// SetMaxNoFlushDuration sets the maximum duration with no flushes.
-	SetMaxNoFlushDuration(value time.Duration) FlushManagerOptions
->>>>>>> d9b0596b
 
 	// MaxBufferSize sets the maximum duration data are buffered for without getting
 	// flushed or discarded to handle transient KV issues or for backing out of active
@@ -136,36 +125,18 @@
 }
 
 type flushManagerOptions struct {
-<<<<<<< HEAD
 	clockOpts              clock.Options
 	instrumentOpts         instrument.Options
 	checkEvery             time.Duration
 	jitterEnabled          bool
 	maxJitterFn            FlushJitterFn
-	workerPool             xsync.WorkerPool
+	workerPool             sync.WorkerPool
 	placementManager       PlacementManager
 	electionManager        ElectionManager
 	flushTimesManager      FlushTimesManager
 	flushTimesPersistEvery time.Duration
 	maxBufferSize          time.Duration
 	forcedFlushWindowSize  time.Duration
-=======
-	clockOpts                clock.Options
-	instrumentOpts           instrument.Options
-	checkEvery               time.Duration
-	jitterEnabled            bool
-	maxJitterFn              FlushJitterFn
-	workerPool               sync.WorkerPool
-	electionManager          ElectionManager
-	flushTimesKeyFmt         string
-	flushTimesStore          kv.Store
-	flushTimesPersistEvery   time.Duration
-	flushTimesPersistRetrier retry.Retrier
-	maxNoFlushDuration       time.Duration
-	forcedFlushWindowSize    time.Duration
-	instanceID               string
-	placementWatcher         placement.StagedPlacementWatcher
->>>>>>> d9b0596b
 }
 
 // NewFlushManagerOptions create a new set of flush manager options.
@@ -173,7 +144,6 @@
 	workerPool := sync.NewWorkerPool(defaultWorkerPoolSize)
 	workerPool.Init()
 	return &flushManagerOptions{
-<<<<<<< HEAD
 		clockOpts:              clock.NewOptions(),
 		instrumentOpts:         instrument.NewOptions(),
 		checkEvery:             defaultCheckEvery,
@@ -182,19 +152,6 @@
 		flushTimesPersistEvery: defaultFlushTimesPersistEvery,
 		maxBufferSize:          defaultMaxBufferSize,
 		forcedFlushWindowSize:  defaultForcedFlushWindowSize,
-=======
-		clockOpts:                clock.NewOptions(),
-		instrumentOpts:           instrument.NewOptions(),
-		checkEvery:               defaultCheckEvery,
-		jitterEnabled:            defaultJitterEnabled,
-		workerPool:               workerPool,
-		flushTimesKeyFmt:         defaultFlushTimesKeyFormat,
-		flushTimesPersistEvery:   defaultFlushTimesPersistEvery,
-		flushTimesPersistRetrier: retry.NewRetrier(retry.NewOptions()),
-		maxNoFlushDuration:       defaultMaxNoFlushDuration,
-		instanceID:               defaultInstanceID,
-		forcedFlushWindowSize:    defaultForcedFlushWindowSize,
->>>>>>> d9b0596b
 	}
 }
 
@@ -298,21 +255,7 @@
 	return o.flushTimesPersistEvery
 }
 
-<<<<<<< HEAD
 func (o *flushManagerOptions) SetMaxBufferSize(value time.Duration) FlushManagerOptions {
-=======
-func (o *flushManagerOptions) SetFlushTimesPersistRetrier(value retry.Retrier) FlushManagerOptions {
-	opts := *o
-	opts.flushTimesPersistRetrier = value
-	return &opts
-}
-
-func (o *flushManagerOptions) FlushTimesPersistRetrier() retry.Retrier {
-	return o.flushTimesPersistRetrier
-}
-
-func (o *flushManagerOptions) SetMaxNoFlushDuration(value time.Duration) FlushManagerOptions {
->>>>>>> d9b0596b
 	opts := *o
 	opts.maxBufferSize = value
 	return &opts
