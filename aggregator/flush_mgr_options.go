--- conflicted
+++ resolved
@@ -26,10 +26,7 @@
 	"time"
 
 	"github.com/m3db/m3cluster/kv"
-<<<<<<< HEAD
 	"github.com/m3db/m3cluster/services"
-=======
->>>>>>> ed62433b
 	"github.com/m3db/m3x/clock"
 	"github.com/m3db/m3x/instrument"
 	"github.com/m3db/m3x/retry"
@@ -43,21 +40,13 @@
 
 var (
 	defaultWorkerPoolSize         = int(math.Max(float64(runtime.NumCPU()/8), 1.0))
-<<<<<<< HEAD
-	defaultFlushTimesKeyFormat    = "/shardset/%s/flush"
-=======
 	defaultFlushTimesKeyFormat    = "/shardset/%d/flush"
->>>>>>> ed62433b
 	defaultFlushTimesPersistEvery = 10 * time.Second
 	defaultMaxNoFlushDuration     = 15 * time.Minute
 	defaultForcedFlushWindowSize  = 10 * time.Second
 )
 
-<<<<<<< HEAD
-// FlushJitterFn determins the jitter based on the flush interval.
-=======
 // FlushJitterFn determines the jitter based on the flush interval.
->>>>>>> ed62433b
 type FlushJitterFn func(flushInterval time.Duration) time.Duration
 
 // FlushManagerOptions provide a set of options for the flush manager.
@@ -136,7 +125,6 @@
 
 	// SetForcedFlushWindowSize sets the window size for a forced flush.
 	SetForcedFlushWindowSize(value time.Duration) FlushManagerOptions
-<<<<<<< HEAD
 
 	// ForcedFlushWindowSize returns the window size for a forced flush.
 	ForcedFlushWindowSize() time.Duration
@@ -152,11 +140,6 @@
 
 	// StagedPlacementWatcher returns the staged placement watcher.
 	StagedPlacementWatcher() services.StagedPlacementWatcher
-=======
-
-	// ForcedFlushWindowSize returns the window size for a forced flush.
-	ForcedFlushWindowSize() time.Duration
->>>>>>> ed62433b
 }
 
 type flushManagerOptions struct {
@@ -173,11 +156,8 @@
 	flushTimesPersistRetrier xretry.Retrier
 	maxNoFlushDuration       time.Duration
 	forcedFlushWindowSize    time.Duration
-<<<<<<< HEAD
 	instanceID               string
 	placementWatcher         services.StagedPlacementWatcher
-=======
->>>>>>> ed62433b
 }
 
 // NewFlushManagerOptions create a new set of flush manager options.
@@ -194,10 +174,7 @@
 		flushTimesPersistEvery:   defaultFlushTimesPersistEvery,
 		flushTimesPersistRetrier: xretry.NewRetrier(xretry.NewOptions()),
 		maxNoFlushDuration:       defaultMaxNoFlushDuration,
-<<<<<<< HEAD
 		instanceID:               defaultInstanceID,
-=======
->>>>>>> ed62433b
 		forcedFlushWindowSize:    defaultForcedFlushWindowSize,
 	}
 }
@@ -323,7 +300,6 @@
 }
 
 func (o *flushManagerOptions) SetForcedFlushWindowSize(value time.Duration) FlushManagerOptions {
-<<<<<<< HEAD
 	opts := *o
 	opts.forcedFlushWindowSize = value
 	return &opts
@@ -351,13 +327,4 @@
 
 func (o *flushManagerOptions) StagedPlacementWatcher() services.StagedPlacementWatcher {
 	return o.placementWatcher
-=======
-	opts := *o
-	opts.forcedFlushWindowSize = value
-	return &opts
-}
-
-func (o *flushManagerOptions) ForcedFlushWindowSize() time.Duration {
-	return o.forcedFlushWindowSize
->>>>>>> ed62433b
 }