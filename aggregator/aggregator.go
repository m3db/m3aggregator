// Copyright (c) 2016 Uber Technologies, Inc.
//
// Permission is hereby granted, free of charge, to any person obtaining a copy
// of this software and associated documentation files (the "Software"), to deal
// in the Software without restriction, including without limitation the rights
// to use, copy, modify, merge, publish, distribute, sublicense, and/or sell
// copies of the Software, and to permit persons to whom the Software is
// furnished to do so, subject to the following conditions:
//
// The above copyright notice and this permission notice shall be included in
// all copies or substantial portions of the Software.
//
// THE SOFTWARE IS PROVIDED "AS IS", WITHOUT WARRANTY OF ANY KIND, EXPRESS OR
// IMPLIED, INCLUDING BUT NOT LIMITED TO THE WARRANTIES OF MERCHANTABILITY,
// FITNESS FOR A PARTICULAR PURPOSE AND NONINFRINGEMENT. IN NO EVENT SHALL THE
// AUTHORS OR COPYRIGHT HOLDERS BE LIABLE FOR ANY CLAIM, DAMAGES OR OTHER
// LIABILITY, WHETHER IN AN ACTION OF CONTRACT, TORT OR OTHERWISE, ARISING FROM,
// OUT OF OR IN CONNECTION WITH THE SOFTWARE OR THE USE OR OTHER DEALINGS IN
// THE SOFTWARE.

package aggregator

import (
	"context"
	"errors"
	"fmt"
	"math"
	"sync"
	"time"

	"github.com/m3db/m3cluster/services"
	"github.com/m3db/m3metrics/metric/id"
	"github.com/m3db/m3metrics/metric/unaggregated"
	"github.com/m3db/m3metrics/policy"
	"github.com/m3db/m3x/clock"
	"github.com/m3db/m3x/instrument"

	"github.com/uber-go/tally"
)

// Aggregator aggregates different types of metrics.
type Aggregator interface {
	// Open opens the aggregator.
	Open() error

	// AddMetricWithPoliciesList adds a metric with policies list for aggregation.
	AddMetricWithPoliciesList(mu unaggregated.MetricUnion, pl policy.PoliciesList) error

	// Resign stops the aggregator from participating in leader election and resigns
	// from ongoing campaign if any.
	Resign() error

	// Status returns the run-time status of the aggregator.
	Status() RuntimeStatus

	// Close closes the aggregator.
	Close() error
}

const (
	uninitializedCutoverNanos = math.MinInt64
)

var (
	errAggregatorNotOpenOrClosed     = errors.New("aggregator is not open or closed")
	errAggregatorAlreadyOpenOrClosed = errors.New("aggregator is already open or closed")
	errInvalidMetricType             = errors.New("invalid metric type")
	errActivePlacementChanged        = errors.New("active placement has changed")
)

type aggregatorTickMetrics struct {
	scope          tally.Scope
	duration       tally.Timer
	activeEntries  tally.Gauge
	expiredEntries tally.Counter
	activeElems    map[time.Duration]tally.Gauge
}

func newAggregatorTickMetrics(scope tally.Scope) aggregatorTickMetrics {
	return aggregatorTickMetrics{
		scope:          scope,
		duration:       scope.Timer("duration"),
		activeEntries:  scope.Gauge("active-entries"),
		expiredEntries: scope.Counter("expired-entries"),
		activeElems:    make(map[time.Duration]tally.Gauge),
	}
}

func (m aggregatorTickMetrics) Report(tickResult tickResult, duration time.Duration) {
	m.duration.Record(duration)
	m.activeEntries.Update(float64(tickResult.ActiveEntries))
	m.expiredEntries.Inc(int64(tickResult.ExpiredEntries))
	for dur, val := range tickResult.ActiveElems {
		gauge, exists := m.activeElems[dur]
		if !exists {
			gauge = m.scope.Tagged(
				map[string]string{"resolution": dur.String()},
			).Gauge("active-elems")
			m.activeElems[dur] = gauge
		}
		gauge.Update(float64(val))
	}
}

type aggregatorShardsMetrics struct {
	add   tally.Counter
	close tally.Counter
	owned tally.Gauge
}

func newAggregatorShardsMetrics(scope tally.Scope) aggregatorShardsMetrics {
	return aggregatorShardsMetrics{
		add:   scope.Counter("add"),
		close: scope.Counter("close"),
		owned: scope.Gauge("owned"),
	}
}

type aggregatorMetrics struct {
	counters                  tally.Counter
	timers                    tally.Counter
	timerBatches              tally.Counter
	gauges                    tally.Counter
	invalidMetricTypes        tally.Counter
	addMetricWithPoliciesList instrument.MethodMetrics
	shards                    aggregatorShardsMetrics
	tick                      aggregatorTickMetrics
}

func newAggregatorMetrics(scope tally.Scope, samplingRate float64) aggregatorMetrics {
	shardsScope := scope.SubScope("shards")
	tickScope := scope.SubScope("tick")
	return aggregatorMetrics{
		counters:                  scope.Counter("counters"),
		timers:                    scope.Counter("timers"),
		timerBatches:              scope.Counter("timer-batches"),
		gauges:                    scope.Counter("gauges"),
		invalidMetricTypes:        scope.Counter("invalid-metric-types"),
		addMetricWithPoliciesList: instrument.NewMethodMetrics(scope, "addMetricWithPoliciesList", samplingRate),
		shards: newAggregatorShardsMetrics(shardsScope),
		tick:   newAggregatorTickMetrics(tickScope),
	}
}

// RuntimeStatus contains run-time status of the aggregator.
type RuntimeStatus struct {
	FlushStatus FlushStatus `json:"flushStatus"`
}

type updateShardsType int

const (
	noUpdateShards updateShardsType = iota
	updateShards
)

type aggregatorState int

const (
	aggregatorNotOpen aggregatorState = iota
	aggregatorOpen
	aggregatorClosed
)

type sleepFn func(d time.Duration)

// aggregator stores aggregations of different types of metrics (e.g., counter,
// timer, gauges) and periodically flushes them out.
type aggregator struct {
	sync.RWMutex

	opts            Options
	nowFn           clock.NowFn
	instanceID      string
	shardFn         ShardFn
	checkInterval   time.Duration
	electionManager ElectionManager
	flushManager    FlushManager
	flushHandler    Handler
	resignTimeout   time.Duration

	shardIDs              []uint32
	shards                []*aggregatorShard
	placementWatcher      services.StagedPlacementWatcher
	placementCutoverNanos int64
	state                 aggregatorState
	doneCh                chan struct{}
	wg                    sync.WaitGroup
	sleepFn               sleepFn
	metrics               aggregatorMetrics
}

// NewAggregator creates a new aggregator.
func NewAggregator(opts Options) Aggregator {
	iOpts := opts.InstrumentOptions()
	metrics := newAggregatorMetrics(iOpts.MetricsScope(), iOpts.MetricsSamplingRate())

	return &aggregator{
		opts:                  opts,
		nowFn:                 opts.ClockOptions().NowFn(),
		instanceID:            opts.InstanceID(),
		shardFn:               opts.ShardFn(),
		checkInterval:         opts.EntryCheckInterval(),
		electionManager:       opts.ElectionManager(),
		flushManager:          opts.FlushManager(),
		flushHandler:          opts.FlushHandler(),
		resignTimeout:         opts.ResignTimeout(),
<<<<<<< HEAD
		placementWatcher:      opts.StagedPlacementWatcher(),
=======
		placementWatcher:      placementWatcher,
>>>>>>> ed62433b
		placementCutoverNanos: uninitializedCutoverNanos,
		metrics:               metrics,
		doneCh:                make(chan struct{}),
		sleepFn:               time.Sleep,
	}
}

func (agg *aggregator) Open() error {
	agg.Lock()
	defer agg.Unlock()

	if agg.state != aggregatorNotOpen {
		return errAggregatorAlreadyOpenOrClosed
<<<<<<< HEAD
	}
	placement, err := agg.placement()
	if err != nil {
		return err
	}
	if err := agg.updateShardsWithLock(placement); err != nil {
		return err
=======
>>>>>>> ed62433b
	}
	instance, err := agg.instance(placement)
	if err != nil {
		return err
	}
<<<<<<< HEAD
	shardSetID := instance.ShardSetID()
	if err := agg.electionManager.Open(shardSetID); err != nil {
		return err
	}
=======
	placement, err := agg.placement()
	if err != nil {
		return err
	}
	if err := agg.updateShardsWithLock(placement); err != nil {
		return err
	}
	instance, err := agg.instance(placement)
	if err != nil {
		return err
	}
	shardSetID := instance.ShardSetID()
	if err := agg.electionManager.Open(shardSetID); err != nil {
		return err
	}
>>>>>>> ed62433b
	if err := agg.flushManager.Open(shardSetID); err != nil {
		return err
	}

	if agg.checkInterval > 0 {
		agg.wg.Add(1)
		go agg.tick()
	}
	agg.state = aggregatorOpen
	return nil
}

func (agg *aggregator) AddMetricWithPoliciesList(
	mu unaggregated.MetricUnion,
	pl policy.PoliciesList,
) error {
	callStart := agg.nowFn()
	if err := agg.checkMetricType(mu); err != nil {
		agg.metrics.addMetricWithPoliciesList.ReportError(agg.nowFn().Sub(callStart))
		return err
	}
	shard, err := agg.shardFor(mu.ID)
	if err != nil {
		agg.metrics.addMetricWithPoliciesList.ReportError(agg.nowFn().Sub(callStart))
		return err
	}
	err = shard.AddMetricWithPoliciesList(mu, pl)
	agg.metrics.addMetricWithPoliciesList.ReportSuccessOrError(err, agg.nowFn().Sub(callStart))
	return err
}

func (agg *aggregator) Resign() error {
	ctx, cancel := context.WithTimeout(context.Background(), agg.resignTimeout)
	defer cancel()
	return agg.electionManager.Resign(ctx)
}

func (agg *aggregator) Status() RuntimeStatus {
	return RuntimeStatus{
		FlushStatus: agg.flushManager.Status(),
	}
}

func (agg *aggregator) Close() error {
	agg.Lock()
	defer agg.Unlock()

	if agg.state != aggregatorOpen {
		return errAggregatorNotOpenOrClosed
	}
	agg.state = aggregatorClosed
	close(agg.doneCh)
	for _, shardID := range agg.shardIDs {
		agg.shards[shardID].Close()
	}
	agg.electionManager.Close()
	agg.flushManager.Close()
	agg.flushHandler.Close()
	return nil
}

func (agg *aggregator) shardFor(id id.RawID) (*aggregatorShard, error) {
	agg.RLock()
	shard, err := agg.shardForWithLock(id, noUpdateShards)
	if err == nil || err != errActivePlacementChanged {
		agg.RUnlock()
		return shard, err
	}
	agg.RUnlock()

	agg.Lock()
	shard, err = agg.shardForWithLock(id, updateShards)
	agg.Unlock()

	return shard, err
}

func (agg *aggregator) shardForWithLock(id id.RawID, updateShardsType updateShardsType) (*aggregatorShard, error) {
	if agg.state != aggregatorOpen {
		return nil, errAggregatorNotOpenOrClosed
<<<<<<< HEAD
	}
	placement, err := agg.placement()
	if err != nil {
		return nil, err
	}
=======
	}
	placement, err := agg.placement()
	if err != nil {
		return nil, err
	}
>>>>>>> ed62433b
	return agg.findOrUpdateShardWithLock(id, placement, updateShardsType)
}

func (agg *aggregator) findOrUpdateShardWithLock(
	id id.RawID,
	placement services.Placement,
	updateShardsType updateShardsType,
) (*aggregatorShard, error) {
	if agg.shouldUpdateShardsWithLock(placement) {
		if updateShardsType == noUpdateShards {
			return nil, errActivePlacementChanged
		}
		if err := agg.updateShardsWithLock(placement); err != nil {
			return nil, err
		}
	}
	numShards := placement.NumShards()
	shardID := agg.shardFn([]byte(id), numShards)
	if int(shardID) >= len(agg.shards) || agg.shards[shardID] == nil {
		return nil, fmt.Errorf("not responsible for shard %d", shardID)
	}
	return agg.shards[shardID], nil
}

<<<<<<< HEAD
func (agg *aggregator) initShardsWithLock() error {
	placement, err := agg.placement()
	if err != nil {
		return err
	}
	return agg.updateShardsWithLock(placement)
}

=======
>>>>>>> ed62433b
func (agg *aggregator) updateShardsWithLock(newPlacement services.Placement) error {
	// If someone has already updated the shards ahead of us, do nothing.
	if !agg.shouldUpdateShardsWithLock(newPlacement) {
		return nil
	}
	instance, err := agg.instance(newPlacement)
	if err != nil {
		return err
	}

	var (
		newShardSet = instance.Shards()
		incoming    []*aggregatorShard
		closing     []*aggregatorShard
	)
	for _, shard := range agg.shards {
		if shard == nil {
			continue
		}
		if !newShardSet.Contains(shard.ID()) {
			closing = append(closing, shard)
		}
	}

	// NB(xichen): shards are guaranteed to be sorted by their ids in ascending order.
	var (
		newShards   = newShardSet.All()
		newShardIDs []uint32
	)
	if numShards := len(newShards); numShards > 0 {
		newShardIDs = make([]uint32, 0, numShards)
		newShardLen := newShards[numShards-1].ID() + 1
		incoming = make([]*aggregatorShard, newShardLen)
	}
	for _, shard := range newShards {
		shardID := shard.ID()
		newShardIDs = append(newShardIDs, shardID)
		if int(shardID) < len(agg.shards) && agg.shards[shardID] != nil {
			incoming[shardID] = agg.shards[shardID]
		} else {
			incoming[shardID] = newAggregatorShard(shardID, agg.opts)
			agg.metrics.shards.add.Inc(1)
		}
		incoming[shardID].SetWriteableRange(shard.CutoverNanos(), shard.CutoffNanos())
	}
	agg.shardIDs = newShardIDs
	agg.shards = incoming
	agg.placementCutoverNanos = newPlacement.CutoverNanos()

	agg.closeShardsAsync(closing)
	return nil
}

func (agg *aggregator) shouldUpdateShardsWithLock(newPlacement services.Placement) bool {
	return agg.placementCutoverNanos < newPlacement.CutoverNanos()
}

func (agg *aggregator) checkMetricType(mu unaggregated.MetricUnion) error {
	switch mu.Type {
	case unaggregated.CounterType:
		agg.metrics.counters.Inc(1)
		return nil
	case unaggregated.BatchTimerType:
		agg.metrics.timerBatches.Inc(1)
		agg.metrics.timers.Inc(int64(len(mu.BatchTimerVal)))
		return nil
	case unaggregated.GaugeType:
		agg.metrics.gauges.Inc(1)
		return nil
	default:
		agg.metrics.invalidMetricTypes.Inc(1)
		return errInvalidMetricType
	}
}

func (agg *aggregator) ownedShards() (owned, toClose []*aggregatorShard) {
	agg.Lock()
	defer agg.Unlock()

	owned = make([]*aggregatorShard, 0, len(agg.shardIDs))
	for i := 0; i < len(agg.shardIDs); i++ {
		shardID := agg.shardIDs[i]
		// NB(xichen): if traffic has been cut off for a shard, the aggregator actively
		// closes it to avoid wasting CPU cycles flushing its metric lists.
		if shard := agg.shards[shardID]; !shard.IsCutoff() {
			owned = append(owned, shard)
		} else {
			lastIdx := len(agg.shardIDs) - 1
			agg.shardIDs[i], agg.shardIDs[lastIdx] = agg.shardIDs[lastIdx], agg.shardIDs[i]
			agg.shardIDs = agg.shardIDs[:lastIdx]
			i--
			agg.shards[shardID] = nil
			toClose = append(toClose, shard)
		}
	}
	return owned, toClose
}

// closeShardsAsync asynchronously closes the shards to avoid blocking writes.
// Because each shard write happens while holding the shard read lock, the shard
// may only close itself after all its pending writes are finished.
func (agg *aggregator) closeShardsAsync(shards []*aggregatorShard) {
	for _, shard := range shards {
		shard := shard
		go func() {
			shard.Close()
			agg.metrics.shards.close.Inc(1)
		}()
	}
}

func (agg *aggregator) placement() (services.Placement, error) {
	stagedPlacement, onStagedPlacementDoneFn, err := agg.placementWatcher.ActiveStagedPlacement()
	if err != nil {
		return nil, err
	}
	defer onStagedPlacementDoneFn()

	placement, onPlacementDoneFn, err := stagedPlacement.ActivePlacement()
	if err != nil {
		return nil, err
	}
	onPlacementDoneFn()
	return placement, nil
}

func (agg *aggregator) instance(placement services.Placement) (services.PlacementInstance, error) {
	instance, found := placement.Instance(agg.instanceID)
	if !found {
		return nil, fmt.Errorf("instance %s not found in the placement", agg.instanceID)
	}
	return instance, nil
}

func (agg *aggregator) placement() (services.Placement, error) {
	stagedPlacement, onStagedPlacementDoneFn, err := agg.placementWatcher.ActiveStagedPlacement()
	if err != nil {
		return nil, err
	}
	defer onStagedPlacementDoneFn()

	placement, onPlacementDoneFn, err := stagedPlacement.ActivePlacement()
	if err != nil {
		return nil, err
	}
	onPlacementDoneFn()
	return placement, nil
}

func (agg *aggregator) instance(placement services.Placement) (services.PlacementInstance, error) {
	instance, found := placement.Instance(agg.instanceID)
	if !found {
		return nil, fmt.Errorf("instance %s not found in the placement", agg.instanceID)
	}
	return instance, nil
}

func (agg *aggregator) tick() {
	defer agg.wg.Done()

	for {
		select {
		case <-agg.doneCh:
			return
		default:
			agg.tickInternal()
		}
	}
}

func (agg *aggregator) tickInternal() {
	ownedShards, closingShards := agg.ownedShards()
	agg.closeShardsAsync(closingShards)

	numShards := len(ownedShards)
	agg.metrics.shards.owned.Update(float64(numShards))
	if numShards == 0 {
		return
	}
	var (
		start                = agg.nowFn()
		perShardTickDuration = agg.checkInterval / time.Duration(numShards)
		tickResult           tickResult
	)
	for _, shard := range ownedShards {
		shardTickResult := shard.Tick(perShardTickDuration)
		tickResult = tickResult.merge(shardTickResult)
	}
	tickDuration := agg.nowFn().Sub(start)
	agg.metrics.tick.Report(tickResult, tickDuration)
	if tickDuration < agg.checkInterval {
		agg.sleepFn(agg.checkInterval - tickDuration)
	}
}<|MERGE_RESOLUTION|>--- conflicted
+++ resolved
@@ -205,11 +205,7 @@
 		flushManager:          opts.FlushManager(),
 		flushHandler:          opts.FlushHandler(),
 		resignTimeout:         opts.ResignTimeout(),
-<<<<<<< HEAD
 		placementWatcher:      opts.StagedPlacementWatcher(),
-=======
-		placementWatcher:      placementWatcher,
->>>>>>> ed62433b
 		placementCutoverNanos: uninitializedCutoverNanos,
 		metrics:               metrics,
 		doneCh:                make(chan struct{}),
@@ -223,7 +219,6 @@
 
 	if agg.state != aggregatorNotOpen {
 		return errAggregatorAlreadyOpenOrClosed
-<<<<<<< HEAD
 	}
 	placement, err := agg.placement()
 	if err != nil {
@@ -231,35 +226,15 @@
 	}
 	if err := agg.updateShardsWithLock(placement); err != nil {
 		return err
-=======
->>>>>>> ed62433b
 	}
 	instance, err := agg.instance(placement)
 	if err != nil {
 		return err
 	}
-<<<<<<< HEAD
 	shardSetID := instance.ShardSetID()
 	if err := agg.electionManager.Open(shardSetID); err != nil {
 		return err
 	}
-=======
-	placement, err := agg.placement()
-	if err != nil {
-		return err
-	}
-	if err := agg.updateShardsWithLock(placement); err != nil {
-		return err
-	}
-	instance, err := agg.instance(placement)
-	if err != nil {
-		return err
-	}
-	shardSetID := instance.ShardSetID()
-	if err := agg.electionManager.Open(shardSetID); err != nil {
-		return err
-	}
->>>>>>> ed62433b
 	if err := agg.flushManager.Open(shardSetID); err != nil {
 		return err
 	}
@@ -340,19 +315,11 @@
 func (agg *aggregator) shardForWithLock(id id.RawID, updateShardsType updateShardsType) (*aggregatorShard, error) {
 	if agg.state != aggregatorOpen {
 		return nil, errAggregatorNotOpenOrClosed
-<<<<<<< HEAD
 	}
 	placement, err := agg.placement()
 	if err != nil {
 		return nil, err
 	}
-=======
-	}
-	placement, err := agg.placement()
-	if err != nil {
-		return nil, err
-	}
->>>>>>> ed62433b
 	return agg.findOrUpdateShardWithLock(id, placement, updateShardsType)
 }
 
@@ -377,17 +344,6 @@
 	return agg.shards[shardID], nil
 }
 
-<<<<<<< HEAD
-func (agg *aggregator) initShardsWithLock() error {
-	placement, err := agg.placement()
-	if err != nil {
-		return err
-	}
-	return agg.updateShardsWithLock(placement)
-}
-
-=======
->>>>>>> ed62433b
 func (agg *aggregator) updateShardsWithLock(newPlacement services.Placement) error {
 	// If someone has already updated the shards ahead of us, do nothing.
 	if !agg.shouldUpdateShardsWithLock(newPlacement) {
@@ -522,29 +478,6 @@
 	return instance, nil
 }
 
-func (agg *aggregator) placement() (services.Placement, error) {
-	stagedPlacement, onStagedPlacementDoneFn, err := agg.placementWatcher.ActiveStagedPlacement()
-	if err != nil {
-		return nil, err
-	}
-	defer onStagedPlacementDoneFn()
-
-	placement, onPlacementDoneFn, err := stagedPlacement.ActivePlacement()
-	if err != nil {
-		return nil, err
-	}
-	onPlacementDoneFn()
-	return placement, nil
-}
-
-func (agg *aggregator) instance(placement services.Placement) (services.PlacementInstance, error) {
-	instance, found := placement.Instance(agg.instanceID)
-	if !found {
-		return nil, fmt.Errorf("instance %s not found in the placement", agg.instanceID)
-	}
-	return instance, nil
-}
-
 func (agg *aggregator) tick() {
 	defer agg.wg.Done()
 
